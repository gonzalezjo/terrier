--- conflicted
+++ resolved
@@ -53,11 +53,7 @@
      * @param definition definition of this attribute
      */
     Column(std::string name, type::TypeId type_id, bool nullable, const parser::AbstractExpression &definition)
-        : name_(std::move(name)),
-          oid_(INVALID_INDEXKEYCOL_OID),
-          packed_type_(0),
-          definition_(std::shared_ptr<parser::AbstractExpression>(
-              const_cast<parser::AbstractExpression *>(definition.Copy()))) {
+        : name_(std::move(name)), oid_(INVALID_INDEXKEYCOL_OID), packed_type_(0), definition_(definition.Copy()) {
       TERRIER_ASSERT(!(type_id == type::TypeId::VARCHAR || type_id == type::TypeId::VARBINARY),
                      "Non-varlen constructor.");
       SetTypeId(type_id);
@@ -74,11 +70,7 @@
      */
     Column(std::string name, type::TypeId type_id, uint16_t max_varlen_size, bool nullable,
            const parser::AbstractExpression &definition)
-        : name_(std::move(name)),
-          oid_(INVALID_INDEXKEYCOL_OID),
-          packed_type_(0),
-          definition_(std::shared_ptr<parser::AbstractExpression>(
-              const_cast<parser::AbstractExpression *>(definition.Copy()))) {
+        : name_(std::move(name)), oid_(INVALID_INDEXKEYCOL_OID), packed_type_(0), definition_(definition.Copy()) {
       TERRIER_ASSERT(type_id == type::TypeId::VARCHAR || type_id == type::TypeId::VARBINARY, "Varlen constructor.");
       SetTypeId(type_id);
       SetNullable(nullable);
@@ -93,11 +85,6 @@
         : name_(old_column.name_),
           oid_(old_column.oid_),
           packed_type_(old_column.packed_type_),
-<<<<<<< HEAD
-          definition_(std::shared_ptr<parser::AbstractExpression>(
-              const_cast<parser::AbstractExpression *>(old_column.definition_->Copy()))) {
-      TERRIER_ASSERT(definition_.use_count() == 1, "This expression should only be shared using managed pointers");
-=======
           definition_(old_column.definition_->Copy()) {}
 
     /**
@@ -111,7 +98,6 @@
       packed_type_ = col.packed_type_;
       definition_ = col.definition_->Copy();
       return *this;
->>>>>>> cd670a39
     }
 
     /**
@@ -181,13 +167,9 @@
       SetMaxVarlenSize(j.at("max_varlen_size").get<uint16_t>());
       SetNullable(j.at("nullable").get<bool>());
       SetOid(j.at("oid").get<indexkeycol_oid_t>());
-<<<<<<< HEAD
-      definition_ = std::shared_ptr<parser::AbstractExpression>(parser::DeserializeExpression(j.at("definition")));
-=======
       auto deserialized = parser::DeserializeExpression(j.at("definition"));
       definition_ = std::move(deserialized.result_);
       return std::move(deserialized.non_owned_exprs_);
->>>>>>> cd670a39
     }
 
    private:
@@ -283,11 +265,6 @@
   bool Unique() const { return is_unique_; }
 
   /**
-   * @return true if this index is queryable
-   */
-  bool Valid() const { return is_valid_; }
-
-  /**
    * @return true if this schema is for a unique index
    */
   bool Primary() const { return is_primary_; }
@@ -388,16 +365,9 @@
         }
 
         // Add children to queue
-<<<<<<< HEAD
-        for (size_t i = 0; i < expr->GetChildrenSize(); i++) {
-          auto child = expr->GetChild(i);
-          TERRIER_ASSERT(child.Get() != nullptr, "We should not be adding missing expressions to the queue");
-          expr_queue.push_back(child);
-=======
         for (const auto &child : expr->GetChildren()) {
           TERRIER_ASSERT(child != nullptr, "We should not be adding missing expressions to the queue");
           expr_queue.emplace_back(child.CastManagedPointerTo<const parser::AbstractExpression>());
->>>>>>> cd670a39
         }
       }
     }
