#pragma once

#include <deque>
#include <memory>
#include <string>
#include <unordered_map>
#include <utility>
#include <vector>
#include "catalog/catalog_defs.h"
#include "common/json.h"
#include "common/macros.h"
#include "parser/expression/abstract_expression.h"
#include "parser/expression/column_value_expression.h"
#include "storage/index/index_defs.h"
#include "type/type_id.h"

namespace terrier {
class StorageTestUtil;
class TpccPlanTest;
}  // namespace terrier

namespace terrier::storage {
class RecoveryManager;
}

namespace terrier::tpcc {
class Schemas;
}

namespace terrier::catalog {
class DatabaseCatalog;

namespace postgres {
class Builder;
}

/**
 * A schema for an index.  It contains the definitions for the columns in the
 * key as well as additional metdata.
 */
class IndexSchema {
 public:
  /**
   * A column of the index key has an identifier, type, and describes whether it can be null.
   */
  class Column {
   public:
    /**
     * Non-varlen constructor for index key columns.
     * @param name column name (column name or "expr")
     * @param type_id the non-varlen type of the column
     * @param nullable whether the column is nullable
     * @param definition definition of this attribute
     */
    Column(std::string name, type::TypeId type_id, bool nullable, const parser::AbstractExpression &definition)
        : name_(std::move(name)),
          oid_(INVALID_INDEXKEYCOL_OID),
          packed_type_(0),
          definition_(std::shared_ptr<parser::AbstractExpression>(
              const_cast<parser::AbstractExpression *>(definition.Copy()))) {
      TERRIER_ASSERT(!(type_id == type::TypeId::VARCHAR || type_id == type::TypeId::VARBINARY),
                     "Non-varlen constructor.");
      SetTypeId(type_id);
      SetNullable(nullable);
    }

    /**
     * Varlen constructor for index key columns.
     * @param name column name (column name or "expr")
     * @param type_id the varlen type of the column
     * @param max_varlen_size the maximum varlen size
     * @param nullable whether the column is nullable
     * @param definition definition of this attribute
     */
    Column(std::string name, type::TypeId type_id, uint16_t max_varlen_size, bool nullable,
           const parser::AbstractExpression &definition)
        : name_(std::move(name)),
          oid_(INVALID_INDEXKEYCOL_OID),
          packed_type_(0),
          definition_(std::shared_ptr<parser::AbstractExpression>(
              const_cast<parser::AbstractExpression *>(definition.Copy()))) {
      TERRIER_ASSERT(type_id == type::TypeId::VARCHAR || type_id == type::TypeId::VARBINARY, "Varlen constructor.");
      TERRIER_ASSERT(definition_.use_count() == 1, "This expression should only be shared using managed pointers");
      SetTypeId(type_id);
      SetNullable(nullable);
      SetMaxVarlenSize(max_varlen_size);
    }

    /**
     * Overrides default copy constructor to ensure we do a deep copy on the abstract expressions
     * @param old_column to be copied
     */
    Column(const Column &old_column)
        : name_(old_column.name_),
          oid_(old_column.oid_),
          packed_type_(old_column.packed_type_),
          definition_(std::shared_ptr<parser::AbstractExpression>(
              const_cast<parser::AbstractExpression *>(old_column.definition_->Copy()))) {
      TERRIER_ASSERT(definition_.use_count() == 1, "This expression should only be shared using managed pointers");
    }

    /**
     * @return column name
     */
    const std::string &Name() const { return name_; }

    /**
     * @return oid of this key column
     */
    indexkeycol_oid_t Oid() const { return oid_; }

    /**
     * @return definition expression
     */
    common::ManagedPointer<const parser::AbstractExpression> StoredExpression() const {
      TERRIER_ASSERT(definition_.use_count() == 1, "This expression should only be shared using managed pointers");
      return common::ManagedPointer(static_cast<const parser::AbstractExpression *>(definition_.get()));
    }

    /**
     * @warning only defined for varlen types
     * @return maximum varlen size of this varlen column
     */
    uint16_t MaxVarlenSize() const { return static_cast<uint16_t>((packed_type_ & MASK_VARLEN) >> OFFSET_VARLEN); }

    /**
     * @return size of the attribute in bytes. Varlen attributes have the sign bit set.
     */
    uint8_t AttrSize() const { return type::TypeUtil::GetTypeSize(Type()); }

    /**
     * @return type of this key column
     */
    type::TypeId Type() const { return static_cast<type::TypeId>(packed_type_ & MASK_TYPE); }

    /**
     * @return true if this column is nullable
     */
    bool Nullable() const { return static_cast<bool>(packed_type_ & MASK_NULLABLE); }

    /**
     * Default constructor for deserialization
     */
    Column() = default;

    /**
     * @return column serialized to json
     */
    nlohmann::json ToJson() const {
      nlohmann::json j;
      j["name"] = name_;
      j["type"] = Type();
      j["max_varlen_size"] = MaxVarlenSize();
      j["nullable"] = Nullable();
      j["oid"] = oid_;
      j["definition"] = definition_;
      return j;
    }

    /**
     * Deserializes a column
     * @param j serialized column
     */
    void FromJson(const nlohmann::json &j) {
      name_ = j.at("name").get<std::string>();
      SetTypeId(j.at("type").get<type::TypeId>());
      SetMaxVarlenSize(j.at("max_varlen_size").get<uint16_t>());
      SetNullable(j.at("nullable").get<bool>());
      SetOid(j.at("oid").get<indexkeycol_oid_t>());
      definition_ = std::shared_ptr<parser::AbstractExpression>(parser::DeserializeExpression(j.at("definition")));
    }

   private:
    static constexpr uint32_t MASK_VARLEN = 0x00FFFF00;
    static constexpr uint32_t MASK_NULLABLE = 0x00000080;
    static constexpr uint32_t MASK_TYPE = 0x0000007F;
    static constexpr uint32_t OFFSET_VARLEN = 8;

    std::string name_;
    indexkeycol_oid_t oid_;
    uint32_t packed_type_;

    // TODO(John) this should become a unique_ptr as part of addressing #489
    std::shared_ptr<parser::AbstractExpression> definition_;

    // TODO(John): Should these "OIDS" be implicitly set by the index in the columns?
    void SetOid(indexkeycol_oid_t oid) { oid_ = oid; }

    void SetMaxVarlenSize(uint16_t max_varlen_size) {
      TERRIER_ASSERT((packed_type_ & MASK_VARLEN) == 0, "Should only set max varlen size once.");
      const auto varlen_bits = (max_varlen_size << OFFSET_VARLEN) & MASK_VARLEN;
      packed_type_ = packed_type_ | varlen_bits;
    }

    void SetTypeId(type::TypeId type_id) {
      TERRIER_ASSERT((packed_type_ & MASK_TYPE) == 0, "Should only set type once.");
      packed_type_ = packed_type_ | (static_cast<uint32_t>(type_id) & MASK_TYPE);
    }

    void SetNullable(bool nullable) {
      TERRIER_ASSERT((packed_type_ & MASK_NULLABLE) == 0, "Should only set nullability once.");
      packed_type_ = nullable ? packed_type_ | MASK_NULLABLE : packed_type_;
    }

    friend class DatabaseCatalog;
    friend class postgres::Builder;
    friend class tpcc::Schemas;
    friend class terrier::StorageTestUtil;
  };

  /**
   * Instantiates a new catalog description of an index
   * @param columns describing the individual parts of the key
   * @param type backing data structure of the index
   * @param is_unique indicating whether the same key can be (logically) visible repeats are allowed in the index
   * @param is_primary indicating whether this will be the index for a primary key
   * @param is_exclusion indicating whether this index is for exclusion constraints
   * @param is_immediate indicating that the uniqueness check fails at insertion time
   */
  IndexSchema(std::vector<Column> columns, const storage::index::IndexType type, const bool is_unique,
              const bool is_primary, const bool is_exclusion, const bool is_immediate)
      : columns_(std::move(columns)),
        type_(type),
        is_unique_(is_unique),
        is_primary_(is_primary),
        is_exclusion_(is_exclusion),
        is_immediate_(is_immediate) {
    TERRIER_ASSERT((is_primary && is_unique) || (!is_primary), "is_primary requires is_unique to be true as well.");
    ExtractIndexedColOids();
  }

  IndexSchema() = default;

  /**
   * @return the columns which define the index's schema
   */
  const std::vector<Column> &GetColumns() const { return columns_; }

  /**
   * @param index in the column vector for the requested column
   * @return requested key column
   */
  const Column &GetColumn(uint32_t index) const { return columns_.at(index); }

  /**
   * @param name name of the Column to access
   * @return description of the schema for a specific column
   * @throw std::out_of_range if the column doesn't exist.
   */
  const Column &GetColumn(const std::string &name) const {
    for (auto &c : columns_) {
      if (c.Name() == name) {
        return c;
      }
    }
    // TODO(John): Should this be a TERRIER_ASSERT to have the same semantics
    // as the other accessor methods above?
    throw std::out_of_range("Column name doesn't exist");
  }

  /**
   * @return true if is a unique index
   */
  bool Unique() const { return is_unique_; }

  /**
<<<<<<< HEAD
   * @return true if this index is queryable
   */
  bool Valid() const { return is_valid_; }

  /**
   * @return true if this schema is for a unique index
=======
   * @return true if index represents the primary key of the table (Unique should always be true when this is true)
>>>>>>> 0585633e
   */
  bool Primary() const { return is_primary_; }

  /**
   * @return true if index supports an exclusion constraint
   */
  bool Exclusion() const { return is_exclusion_; }

  /**
   * @return true if uniqueness check is enforced immediately on insertion
   */
  bool Immediate() const { return is_immediate_; }

  /**
   * @return the backend that should be used to implement this index
   */
  storage::index::IndexType Type() const { return type_; }

  /**
   * @param index_type that should be used to back this index
   */
  void SetType(storage::index::IndexType index_type) { type_ = index_type; }

  /**
   * @return serialized schema
   */
  nlohmann::json ToJson() const {
    // Only need to serialize columns_ because col_oid_to_offset is derived from columns_
    nlohmann::json j;
    j["columns"] = columns_;
    j["type"] = static_cast<char>(type_);
    j["unique"] = is_unique_;
    j["primary"] = is_primary_;
    j["exclusion"] = is_exclusion_;
    j["immediate"] = is_immediate_;
    return j;
  }

  /**
   * Should not be used. See TERRIER_ASSERT
   */
  void FromJson(const nlohmann::json &j) {
    TERRIER_ASSERT(false, "Schema::FromJson should never be invoked directly; use DeserializeSchema");
  }

  /**
   * Deserialize a schema
   * @param j json containing serialized schema
   * @return deserialized schema object
   */
  std::shared_ptr<IndexSchema> static DeserializeSchema(const nlohmann::json &j) {
    auto columns = j.at("columns").get<std::vector<IndexSchema::Column>>();
    auto unique = j.at("unique").get<bool>();
    auto primary = j.at("primary").get<bool>();
    auto exclusion = j.at("exclusion").get<bool>();
    auto immediate = j.at("immediate").get<bool>();
    auto type = static_cast<storage::index::IndexType>(j.at("type").get<char>());

    auto schema = std::make_shared<IndexSchema>(columns, type, unique, primary, exclusion, immediate);

    return schema;
  }

  /**
   * @return map of index key oid to col_oid contained in that index key
   */
  const std::vector<col_oid_t> &GetIndexedColOids() const {
    TERRIER_ASSERT(!indexed_oids_.empty(),
                   "The indexed oids map should not be empty. Was ExtractIndexedColOids called before?");
    return indexed_oids_;
  }

  /**
   * @warning Calling this function will traverse the entire expression tree for each column, which may be expensive for
   * large expressions. Thus, it should only be called once during object construction.
   * @return col oids in index keys, ordered by index key
   */
  void ExtractIndexedColOids() {
    // We will traverse every expr tree
    std::deque<common::ManagedPointer<const parser::AbstractExpression>> expr_queue;

    // Traverse expression tree for each index key
    for (auto &col : GetColumns()) {
      TERRIER_ASSERT(col.StoredExpression() != nullptr, "Index column expr should not be missing");
      // Add root of expression of tree for the column
      expr_queue.push_back(col.StoredExpression());

      // Iterate over the tree
      while (!expr_queue.empty()) {
        auto expr = expr_queue.front();
        expr_queue.pop_front();

        // If this expr is a column value, add it to the queue
        if (expr->GetExpressionType() == parser::ExpressionType::COLUMN_VALUE) {
          indexed_oids_.push_back(expr.CastManagedPointerTo<const parser::ColumnValueExpression>()->GetColumnOid());
        }

        // Add children to queue
        for (size_t i = 0; i < expr->GetChildrenSize(); i++) {
          auto child = expr->GetChild(i);
          TERRIER_ASSERT(child.Get() != nullptr, "We should not be adding missing expressions to the queue");
          expr_queue.push_back(child);
        }
      }
    }
  }

 private:
  friend class DatabaseCatalog;
  std::vector<Column> columns_;
  storage::index::IndexType type_;
  std::vector<col_oid_t> indexed_oids_;
  bool is_unique_;
  bool is_primary_;
  bool is_exclusion_;
  bool is_immediate_;

  friend class Catalog;
  friend class postgres::Builder;
  friend class terrier::TpccPlanTest;
};

DEFINE_JSON_DECLARATIONS(IndexSchema::Column);
DEFINE_JSON_DECLARATIONS(IndexSchema);

}  // namespace terrier::catalog<|MERGE_RESOLUTION|>--- conflicted
+++ resolved
@@ -264,16 +264,12 @@
   bool Unique() const { return is_unique_; }
 
   /**
-<<<<<<< HEAD
    * @return true if this index is queryable
    */
   bool Valid() const { return is_valid_; }
 
   /**
    * @return true if this schema is for a unique index
-=======
-   * @return true if index represents the primary key of the table (Unique should always be true when this is true)
->>>>>>> 0585633e
    */
   bool Primary() const { return is_primary_; }
 
