--- conflicted
+++ resolved
@@ -12,18 +12,7 @@
 
 #define DEFINE_JSON_DECLARATIONS(ClassName)                                                    \
   inline void to_json(nlohmann::json &j, const ClassName &c) { j = c.ToJson(); } /* NOLINT */  \
-<<<<<<< HEAD
-  inline void to_json(nlohmann::json &j, const ClassName *c) {                   /* NOLINT */  \
-    if (c != nullptr) {                                                                        \
-      j = *c;                                                                                  \
-    } else {                                                                                   \
-      j = nullptr;                                                                             \
-    }                                                                                          \
-  }                                                                                            \
-  inline void to_json(nlohmann::json &j, const std::shared_ptr<ClassName> c) { /* NOLINT */    \
-=======
   inline void to_json(nlohmann::json &j, const std::unique_ptr<ClassName> c) {   /* NOLINT */  \
->>>>>>> cd670a39
     if (c != nullptr) {                                                                        \
       j = *c;                                                                                  \
     } else {                                                                                   \
@@ -31,16 +20,7 @@
     }                                                                                          \
   }                                                                                            \
   inline void from_json(const nlohmann::json &j, ClassName &c) { c.FromJson(j); } /* NOLINT */ \
-<<<<<<< HEAD
-  inline void from_json(const nlohmann::json &j, ClassName *c) {                  /* NOLINT */ \
-    if (c != nullptr) {                                                                        \
-      c->FromJson(j);                                                                          \
-    }                                                                                          \
-  }                                                                                            \
-  inline void from_json(const nlohmann::json &j, std::shared_ptr<ClassName> c) { /* NOLINT */  \
-=======
   inline void from_json(const nlohmann::json &j, std::unique_ptr<ClassName> c) {  /* NOLINT */ \
->>>>>>> cd670a39
     if (c != nullptr) {                                                                        \
       c->FromJson(j);                                                                          \
     }                                                                                          \
