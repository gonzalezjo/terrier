--- conflicted
+++ resolved
@@ -1,9 +1,6 @@
 #pragma once
 #include <functional>
-<<<<<<< HEAD
-=======
 #include <memory>
->>>>>>> b51c4ad2
 
 namespace terrier::common {
 
