#pragma once

#include <memory>
#include <string>
#include <utility>

#include "common/sql_node_visitor.h"
#include "expression/abstract_expression.h"
#include "parser/sql_statement.h"
#include "parser/table_ref.h"

namespace terrier::parser {
/**
 * @class DeleteStatement
 * @brief
 * DELETE FROM "tablename";
 *   All records are deleted from table "tablename"
 *
 * DELETE FROM "tablename" WHERE grade > 3.0;
 *   e.g.
 *   DELETE FROM student_grades WHERE grade > 3.0;
 */
class DeleteStatement : public SQLStatement {
 public:
  /**
   * Delete all rows which match expr.
   * @param table deletion target
   * @param expr condition for deletion
   */
  DeleteStatement(std::unique_ptr<TableRef> table, common::ManagedPointer<AbstractExpression> expr)
      : SQLStatement(StatementType::DELETE), table_ref_(std::move(table)), expr_(expr) {}

  /**
   * Delete all rows (truncate).
   * @param table deletion target
   */
  explicit DeleteStatement(std::unique_ptr<TableRef> table)
      : SQLStatement(StatementType::DELETE), table_ref_(std::move(table)), expr_(nullptr) {}

  ~DeleteStatement() override = default;

  /** @return deletion target table */
  common::ManagedPointer<TableRef> GetDeletionTable() const { return common::ManagedPointer(table_ref_); }

  /** @return expression that represents deletion condition */
  common::ManagedPointer<AbstractExpression> GetDeleteCondition() { return expr_; }

  void Accept(SqlNodeVisitor *v) override { v->Visit(this); }

 private:
<<<<<<< HEAD
  std::unique_ptr<TableRef> table_ref_;
  common::ManagedPointer<AbstractExpression> expr_;
=======
  const std::unique_ptr<TableRef> table_ref_;
  const common::ManagedPointer<AbstractExpression> expr_;
>>>>>>> 5d983d30
};

}  // namespace terrier::parser<|MERGE_RESOLUTION|>--- conflicted
+++ resolved
@@ -48,13 +48,8 @@
   void Accept(SqlNodeVisitor *v) override { v->Visit(this); }
 
  private:
-<<<<<<< HEAD
-  std::unique_ptr<TableRef> table_ref_;
-  common::ManagedPointer<AbstractExpression> expr_;
-=======
   const std::unique_ptr<TableRef> table_ref_;
   const common::ManagedPointer<AbstractExpression> expr_;
->>>>>>> 5d983d30
 };
 
 }  // namespace terrier::parser