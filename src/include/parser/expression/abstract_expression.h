#pragma once

#include <functional>
#include <memory>
#include <string>
#include <utility>
#include <vector>
#include "common/hash_util.h"
#include "common/json.h"
#include "common/managed_pointer.h"
#include "common/sql_node_visitor.h"
#include "parser/expression_defs.h"
#include "type/transient_value.h"
#include "type/type_id.h"

namespace terrier::optimizer {
class PlanGenerator;
}

namespace terrier::parser {
/**
 * AbstractExpression is the base class of any expression which is output from the parser.
 *
 * TODO(WAN): So these are supposed to be dumb and immutable, but we're cheating in the binder. Figure out how to
 * document these assumptions exactly.
 */
class AbstractExpression {
  friend class PlanGenerator;  // Access to DeriveReturnValueType

 protected:
  /**
   * Instantiates a new abstract expression.
   * @param expression_type what type of expression we have
   * @param return_value_type the type of the expression's value
   * @param children the list of children for this node
   */
  AbstractExpression(const ExpressionType expression_type, const type::TypeId return_value_type,
<<<<<<< HEAD
                     std::vector<const AbstractExpression *> children)
=======
                     std::vector<std::unique_ptr<AbstractExpression>> &&children)
>>>>>>> cd670a39
      : expression_type_(expression_type), return_value_type_(return_value_type), children_(std::move(children)) {}
  /**
   * Instantiates a new abstract expression with alias used for select statement column references.
   * @param expression_type what type of expression we have
   * @param return_value_type the type of the expression's value
   * @param alias alias of the column (used in column value expression)
   * @param children the list of children for this node
   */
  AbstractExpression(const ExpressionType expression_type, const type::TypeId return_value_type, std::string alias,
<<<<<<< HEAD
                     std::vector<const AbstractExpression *> children)
=======
                     std::vector<std::unique_ptr<AbstractExpression>> &&children)
>>>>>>> cd670a39
      : expression_type_(expression_type),
        alias_(std::move(alias)),
        return_value_type_(return_value_type),
        children_(std::move(children)) {}

  /**
   * Copy constructs an abstract expression.
   * @param other the abstract expression to be copied
   */
  AbstractExpression(const AbstractExpression &other) = default;

  /**
   * Default constructor used for json deserialization
   */
  AbstractExpression() = default;

  /**
   * @param expression_name Set the expression name of the current expression
   */
  void SetExpressionName(std::string expression_name) { expression_name_ = std::move(expression_name); }

  /**
   * @param return_value_type Set the return value type of the current expression
   */
  void SetReturnValueType(type::TypeId return_value_type) { return_value_type_ = return_value_type; }

  /**
   * @param depth Set the depth of the current expression
   */
  void SetDepth(int depth) { depth_ = depth; }

  /**
   * Copies the mutable state of copy_expr. This should only be used for copying where we don't need to
   * re-derive the expression.
   * @param copy_expr the expression whose mutable state should be copied
   */
  void SetMutableStateForCopy(const AbstractExpression &copy_expr) {
    SetExpressionName(copy_expr.GetExpressionName());
    SetReturnValueType(copy_expr.GetReturnValueType());
    SetDepth(copy_expr.GetDepth());
    has_subquery_ = copy_expr.HasSubquery();
    alias_ = copy_expr.alias_;
  }

 public:
  virtual ~AbstractExpression() {
    for (auto *child : children_) {
      delete child;
    }
  }

  /**
   * Hashes the current abstract expression.
   */
  virtual common::hash_t Hash() const {
    common::hash_t hash = common::HashUtil::Hash(expression_type_);
    for (const auto *child : children_) {
      hash = common::HashUtil::CombineHashes(hash, child->Hash());
    }
    hash = common::HashUtil::CombineHashes(hash, common::HashUtil::Hash(return_value_type_));
    hash = common::HashUtil::CombineHashes(hash, common::HashUtil::Hash(expression_name_));
    hash = common::HashUtil::CombineHashes(hash, common::HashUtil::Hash(alias_));
    hash = common::HashUtil::CombineHashes(hash, common::HashUtil::Hash(depth_));
    hash = common::HashUtil::CombineHashes(hash, common::HashUtil::Hash(has_subquery_));

    return hash;
  }

  /**
   * Logical equality check.
   * @param rhs other
   * @return true if the two expressions are logically equal
   */
  virtual bool operator==(const AbstractExpression &rhs) const {
    if (expression_type_ != rhs.expression_type_) return false;
    if (alias_ != rhs.alias_) return false;
    if (expression_name_ != rhs.expression_name_) return false;
    if (depth_ != rhs.depth_) return false;
    if (has_subquery_ != rhs.has_subquery_) return false;
    if (children_.size() != rhs.children_.size()) return false;
    for (size_t i = 0; i < children_.size(); i++)
      if (*(children_[i]) != *(rhs.children_[i])) return false;
    return return_value_type_ == rhs.return_value_type_;
  }

  /**
   * Logical inequality check.
   * @param rhs other
   * @return true if the two expressions are logically not equal
   */
  virtual bool operator!=(const AbstractExpression &rhs) const { return !operator==(rhs); }

  /**
   * Creates a deep copy of the current AbstractExpression.
<<<<<<< HEAD
   * @warning Should be called sparingly and under careful consideration. A shallow copy will do most times. Consider
   * that AbstractExpression trees can be very large, and a deep copy can be expensive
   * @warning It is incorrect to supply a default implementation here since that will return an object of base type
   * AbstractExpression instead of the desired non-abstract type.
   */
  virtual const AbstractExpression *Copy() const = 0;

  /**
   * Creates a copy of the current AbstractExpression with new children implanted.
   * The children should not be owned by any other AbstractExpression.
   * @param children New children to be owned by the copy
   */
  virtual const AbstractExpression *CopyWithChildren(std::vector<const AbstractExpression *> children) const = 0;
=======
   *
   * Transplanted comment from subquery_expression.h,
   * TODO(WAN): Previous codebase described as a hack, will we need a deep copy?
   * Tianyu: No need for deep copy if your objects are always immutable! (why even copy at all, but that's beyond me)
   * Wan: objects are becoming mutable again..
   */
  // It is incorrect to supply a default implementation here since that will return an object
  // of base type AbstractExpression instead of the desired non-abstract type.
  virtual std::unique_ptr<AbstractExpression> Copy() const = 0;
>>>>>>> cd670a39

  /**
   * @return type of this expression
   */
  ExpressionType GetExpressionType() const { return expression_type_; }

  /**
   * @return type of the return value
   */
  type::TypeId GetReturnValueType() const { return return_value_type_; }

  /**
   * @return number of children in this abstract expression
   */
  size_t GetChildrenSize() const { return children_.size(); }

<<<<<<< HEAD
=======
  /** @return children of this abstract expression */
  std::vector<common::ManagedPointer<AbstractExpression>> GetChildren() const {
    std::vector<common::ManagedPointer<AbstractExpression>> children;
    children.reserve(children_.size());
    for (const auto &child : children_) {
      children.emplace_back(common::ManagedPointer(child));
    }
    return children;
  }

>>>>>>> cd670a39
  /**
   * @param index index of child
   * @return child of abstract expression at that index
   */
<<<<<<< HEAD
  common::ManagedPointer<const AbstractExpression> GetChild(uint64_t index) const {
    TERRIER_ASSERT(index < children_.size(), "Index must be in bounds.");
    return common::ManagedPointer<const AbstractExpression>(children_[index]);
=======
  common::ManagedPointer<AbstractExpression> GetChild(uint64_t index) const {
    TERRIER_ASSERT(index < children_.size(), "Index must be in bounds.");
    return common::ManagedPointer(children_[index]);
>>>>>>> cd670a39
  }

  /** @return Name of the expression. */
  const std::string &GetExpressionName() const { return expression_name_; }

  /**
   * Walks the expression trees and generate the correct expression name
   */
  virtual void DeriveExpressionName();

  /** @return alias of this abstract expression */
  const std::string &GetAlias() const { return alias_; }

  /**
   * Derive the expression type of the current expression.
   */
  virtual void DeriveReturnValueType() {}

  // TODO(WAN): it looks like we are returning to Peloton style Accept calls AcceptChildren calls Accept, must we?

  /** @param v Visitor pattern for the expression */
  virtual void Accept(SqlNodeVisitor *v) = 0;

  /** @param v Visitor pattern for the expression */
  virtual void AcceptChildren(SqlNodeVisitor *v) {
    for (auto &child : children_) {
      const_cast<parser::AbstractExpression *>(child)->Accept(v);
    }
  }

  /** @return the sub-query depth level (SEE COMMENT in depth_) */
  int GetDepth() const { return depth_; }

  /**
   * Derive the sub-query depth level of the current expression
   * @return the derived depth (SEE COMMENT in depth_)
   */
  virtual int DeriveDepth();

  /** @return true iff the current expression contains a subquery
   * DeriveSubqueryFlag() MUST be called between modifications to this expression or its children for this
   * function to return a meaningful value.
   * */
  bool HasSubquery() const { return has_subquery_; }

  /**
   * Derive if there's sub-query in the current expression
   * @return true iff the current expression contains a subquery
   */
  virtual bool DeriveSubqueryFlag();

  /**
   * Derived expressions should call this base method
   * @return expression serialized to json
   */
  virtual nlohmann::json ToJson() const;

  /**
   * Derived expressions should call this base method
   * @param j json to deserialize
   */
  virtual std::vector<std::unique_ptr<AbstractExpression>> FromJson(const nlohmann::json &j);

<<<<<<< HEAD
 protected:
  /**
   * type of current expression
   */
=======
 private:
  /** Type of the current expression */
>>>>>>> cd670a39
  ExpressionType expression_type_;
  /** MUTABLE Name of the current expression */
  std::string expression_name_;
<<<<<<< HEAD

  /**
   * Alias of the current expression
   */
  std::string alias_;

  /**
   * Type of the return value
   */
=======
  /** Alias of the current expression */
  std::string alias_;
  /** Type of the return value */
>>>>>>> cd670a39
  type::TypeId return_value_type_;

  /**
   * MUTABLE Sub-query depth level for the current expression.
   *
   * Per LING, depth is used to detect correlated subquery.
   * Note that depth might still be -1 after calling DeriveDepth().
   *
   * DeriveDepth() MUST be called on this expression tree whenever the structure of the tree is modified.
   * -1 indicates that the depth has not been set, but we have no safeguard for maintaining accurate depths between
   * tree modifications.
   */
  int depth_ = -1;

  /**
   * MUTABLE Flag indicating if there's a sub-query in the current expression or in any of its children.
   * Per LING, this is required to detect the query predicate IsSupportedConjunctivePredicate.
   */
  bool has_subquery_ = false;

  /** List of children expressions. */
  std::vector<std::unique_ptr<AbstractExpression>> children_;
};

DEFINE_JSON_DECLARATIONS(AbstractExpression)

/**
 * To deserialize JSON expressions, we need to maintain a separate vector of all the unique pointers to expressions
 * that were created but not owned by deserialized objects.
 */
struct JSONDeserializeExprIntermediate {
  /**
   * The primary abstract expression result.
   */
  std::unique_ptr<AbstractExpression> result_;
  /**
<<<<<<< HEAD
   * List of children expressions
   */
  std::vector<const AbstractExpression *> children_;
=======
   * Non-owned expressions that were created during deserialization that are contained inside the abstract expression.
   */
  std::vector<std::unique_ptr<AbstractExpression>> non_owned_exprs_;
>>>>>>> cd670a39
};

/**
 * DeserializeExpression is the primary function used to deserialize arbitrary expressions.
 * It will switch on the type in the JSON object to construct the appropriate expression.
 * @param json json to deserialize
 * @return intermediate result for deserialized JSON
 */
<<<<<<< HEAD
AbstractExpression *DeserializeExpression(const nlohmann::json &j);
=======
JSONDeserializeExprIntermediate DeserializeExpression(const nlohmann::json &j);
>>>>>>> cd670a39

}  // namespace terrier::parser

namespace std {
/**
 * Implements std::hash for abstract expressions
 */
template <>
struct hash<terrier::parser::AbstractExpression> {
  /**
   * Hashes the given expression
   * @param expr the expression to hash
   * @return hash code of the given expression
   */
  size_t operator()(const terrier::parser::AbstractExpression &expr) const { return expr.Hash(); }
};
}  // namespace std<|MERGE_RESOLUTION|>--- conflicted
+++ resolved
@@ -35,11 +35,7 @@
    * @param children the list of children for this node
    */
   AbstractExpression(const ExpressionType expression_type, const type::TypeId return_value_type,
-<<<<<<< HEAD
-                     std::vector<const AbstractExpression *> children)
-=======
                      std::vector<std::unique_ptr<AbstractExpression>> &&children)
->>>>>>> cd670a39
       : expression_type_(expression_type), return_value_type_(return_value_type), children_(std::move(children)) {}
   /**
    * Instantiates a new abstract expression with alias used for select statement column references.
@@ -49,11 +45,7 @@
    * @param children the list of children for this node
    */
   AbstractExpression(const ExpressionType expression_type, const type::TypeId return_value_type, std::string alias,
-<<<<<<< HEAD
-                     std::vector<const AbstractExpression *> children)
-=======
                      std::vector<std::unique_ptr<AbstractExpression>> &&children)
->>>>>>> cd670a39
       : expression_type_(expression_type),
         alias_(std::move(alias)),
         return_value_type_(return_value_type),
@@ -99,18 +91,14 @@
   }
 
  public:
-  virtual ~AbstractExpression() {
-    for (auto *child : children_) {
-      delete child;
-    }
-  }
+  virtual ~AbstractExpression() = default;
 
   /**
    * Hashes the current abstract expression.
    */
   virtual common::hash_t Hash() const {
     common::hash_t hash = common::HashUtil::Hash(expression_type_);
-    for (const auto *child : children_) {
+    for (const auto &child : children_) {
       hash = common::HashUtil::CombineHashes(hash, child->Hash());
     }
     hash = common::HashUtil::CombineHashes(hash, common::HashUtil::Hash(return_value_type_));
@@ -148,21 +136,6 @@
 
   /**
    * Creates a deep copy of the current AbstractExpression.
-<<<<<<< HEAD
-   * @warning Should be called sparingly and under careful consideration. A shallow copy will do most times. Consider
-   * that AbstractExpression trees can be very large, and a deep copy can be expensive
-   * @warning It is incorrect to supply a default implementation here since that will return an object of base type
-   * AbstractExpression instead of the desired non-abstract type.
-   */
-  virtual const AbstractExpression *Copy() const = 0;
-
-  /**
-   * Creates a copy of the current AbstractExpression with new children implanted.
-   * The children should not be owned by any other AbstractExpression.
-   * @param children New children to be owned by the copy
-   */
-  virtual const AbstractExpression *CopyWithChildren(std::vector<const AbstractExpression *> children) const = 0;
-=======
    *
    * Transplanted comment from subquery_expression.h,
    * TODO(WAN): Previous codebase described as a hack, will we need a deep copy?
@@ -172,7 +145,14 @@
   // It is incorrect to supply a default implementation here since that will return an object
   // of base type AbstractExpression instead of the desired non-abstract type.
   virtual std::unique_ptr<AbstractExpression> Copy() const = 0;
->>>>>>> cd670a39
+
+  /**
+   * Creates a copy of the current AbstractExpression with new children implanted.
+   * The children should not be owned by any other AbstractExpression.
+   * @param children New children to be owned by the copy
+   */
+  virtual std::unique_ptr<AbstractExpression> CopyWithChildren(
+      std::vector<std::unique_ptr<AbstractExpression>> &&children) const = 0;
 
   /**
    * @return type of this expression
@@ -189,8 +169,6 @@
    */
   size_t GetChildrenSize() const { return children_.size(); }
 
-<<<<<<< HEAD
-=======
   /** @return children of this abstract expression */
   std::vector<common::ManagedPointer<AbstractExpression>> GetChildren() const {
     std::vector<common::ManagedPointer<AbstractExpression>> children;
@@ -201,20 +179,13 @@
     return children;
   }
 
->>>>>>> cd670a39
   /**
    * @param index index of child
    * @return child of abstract expression at that index
    */
-<<<<<<< HEAD
-  common::ManagedPointer<const AbstractExpression> GetChild(uint64_t index) const {
-    TERRIER_ASSERT(index < children_.size(), "Index must be in bounds.");
-    return common::ManagedPointer<const AbstractExpression>(children_[index]);
-=======
   common::ManagedPointer<AbstractExpression> GetChild(uint64_t index) const {
     TERRIER_ASSERT(index < children_.size(), "Index must be in bounds.");
     return common::ManagedPointer(children_[index]);
->>>>>>> cd670a39
   }
 
   /** @return Name of the expression. */
@@ -241,7 +212,7 @@
   /** @param v Visitor pattern for the expression */
   virtual void AcceptChildren(SqlNodeVisitor *v) {
     for (auto &child : children_) {
-      const_cast<parser::AbstractExpression *>(child)->Accept(v);
+      child->Accept(v);
     }
   }
 
@@ -278,33 +249,14 @@
    */
   virtual std::vector<std::unique_ptr<AbstractExpression>> FromJson(const nlohmann::json &j);
 
-<<<<<<< HEAD
  protected:
-  /**
-   * type of current expression
-   */
-=======
- private:
   /** Type of the current expression */
->>>>>>> cd670a39
   ExpressionType expression_type_;
   /** MUTABLE Name of the current expression */
   std::string expression_name_;
-<<<<<<< HEAD
-
-  /**
-   * Alias of the current expression
-   */
-  std::string alias_;
-
-  /**
-   * Type of the return value
-   */
-=======
   /** Alias of the current expression */
   std::string alias_;
   /** Type of the return value */
->>>>>>> cd670a39
   type::TypeId return_value_type_;
 
   /**
@@ -341,15 +293,9 @@
    */
   std::unique_ptr<AbstractExpression> result_;
   /**
-<<<<<<< HEAD
-   * List of children expressions
-   */
-  std::vector<const AbstractExpression *> children_;
-=======
    * Non-owned expressions that were created during deserialization that are contained inside the abstract expression.
    */
   std::vector<std::unique_ptr<AbstractExpression>> non_owned_exprs_;
->>>>>>> cd670a39
 };
 
 /**
@@ -358,11 +304,7 @@
  * @param json json to deserialize
  * @return intermediate result for deserialized JSON
  */
-<<<<<<< HEAD
-AbstractExpression *DeserializeExpression(const nlohmann::json &j);
-=======
 JSONDeserializeExprIntermediate DeserializeExpression(const nlohmann::json &j);
->>>>>>> cd670a39
 
 }  // namespace terrier::parser
 
