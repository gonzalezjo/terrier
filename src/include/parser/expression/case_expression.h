#pragma once

#include <memory>
#include <utility>
#include <vector>
#include "common/macros.h"
#include "parser/expression/abstract_expression.h"

namespace terrier::parser {

/**
 * Represents a logical case expression.
 */
class CaseExpression : public AbstractExpression {
 public:
  /**
   * WHEN ... THEN ... clauses.
   */
  class WhenClause {
   public:
    /**
     * @param condition condition to be met
     * @param then action when condition is met
     */
    WhenClause(const AbstractExpression *condition, const AbstractExpression *then)
        : condition_(condition), then_(then) {
      TERRIER_ASSERT(condition != nullptr, "Condition for case expression can't be null");
      TERRIER_ASSERT(then != nullptr, "Then for case expression can't be null");
    }

    /**
     * Default constructor used for deserialization
     */
    WhenClause() = default;

    ~WhenClause() {
      delete condition_;
      delete then_;
    }

    /**
     * The condition to be checked for this case expression.
     */
    const AbstractExpression *condition_;
    /**
     * The value that this expression should have if the corresponding condition is true.
     */
    const AbstractExpression *then_;

    /**
     * Equality check
     * @param rhs the other WhenClause to compare to
     * @return if the two are equal
     */
    bool operator==(const WhenClause &rhs) const { return *condition_ == *rhs.condition_ && *then_ == *rhs.then_; }

    /**
     * Inequality check
     * @param rhs the other WhenClause to compare toz
     * @return if the two are not equal
     */
    bool operator!=(const WhenClause &rhs) const { return !operator==(rhs); }

    /**
     * Hash the current WhenClause.
     * @return hash of WhenClause
     */
    common::hash_t Hash() const {
      common::hash_t hash = condition_->Hash();
      hash = common::HashUtil::CombineHashes(hash, then_->Hash());
      return hash;
    }

    /**
     * Derived expressions should call this base method
     * @return expression serialized to json
     */
    nlohmann::json ToJson() const {
      nlohmann::json j;
      j["condition"] = condition_;
      j["then"] = then_;
      return j;
    }

    /**
     * Derived expressions should call this base method
     * @param j json to deserialize
     */
    void FromJson(const nlohmann::json &j) {
      condition_ = DeserializeExpression(j.at("condition"));
      then_ = DeserializeExpression(j.at("then"));
    }
  };

  /**
   * Instantiate a new case expression.
   * @param return_value_type return value of the case expression
   * @param when_clauses list of WhenClauses
   * @param default_expr default expression for this case
   */
  CaseExpression(const type::TypeId return_value_type, std::vector<WhenClause *> when_clauses,
                 const AbstractExpression *default_expr)
      : AbstractExpression(ExpressionType::OPERATOR_CASE_EXPR, return_value_type, {}),
        when_clauses_(std::move(when_clauses)),
        default_expr_(default_expr) {}

  /**
   * Default constructor for deserialization
   */
  CaseExpression() = default;

  ~CaseExpression() override {
    delete default_expr_;
    for (auto *clause : when_clauses_) {
      delete clause;
    }
  }

  common::hash_t Hash() const override {
    common::hash_t hash = AbstractExpression::Hash();
    for (auto &clause : when_clauses_) {
      hash = common::HashUtil::CombineHashes(hash, clause->Hash());
    }
    if (default_expr_ != nullptr) {
      hash = common::HashUtil::CombineHashes(hash, default_expr_->Hash());
    }
    return hash;
  }

  bool operator==(const AbstractExpression &rhs) const override {
    if (!AbstractExpression::operator==(rhs)) return false;
    auto const &other = dynamic_cast<const CaseExpression &>(rhs);
    auto clause_size = GetWhenClauseSize();
    if (clause_size != other.GetWhenClauseSize()) return false;

    for (size_t i = 0; i < clause_size; i++)
      if (*when_clauses_[i] != *other.when_clauses_[i]) return false;

    auto default_exp = GetDefaultClause();
    auto other_default_exp = other.GetDefaultClause();
    if (default_exp == nullptr && other_default_exp == nullptr) return true;
    if (default_exp == nullptr || other_default_exp == nullptr) return false;
    return *default_exp == *other_default_exp;
  }

  const AbstractExpression *Copy() const override {
    return new CaseExpression(GetReturnValueType(), when_clauses_, default_expr_->Copy());
  }

  /**
   * Creates a copy of the current AbstractExpression with new children implanted.
   * The children should not be owned by any other AbstractExpression.
   * @param children New children to be owned by the copy
   */
  const AbstractExpression *CopyWithChildren(std::vector<const AbstractExpression *> children) const override {
    TERRIER_ASSERT(children.empty(), "CaseExpression should have no children");
    return Copy();
  }

  /**
   * @return the number of WhenClauses
   */
  size_t GetWhenClauseSize() const { return when_clauses_.size(); }

  /**
   * @param index index of WhenClause to get
   * @return condition at that index
   */
  common::ManagedPointer<const AbstractExpression> GetWhenClauseCondition(size_t index) const {
    TERRIER_ASSERT(index < when_clauses_.size(), "Index must be in bounds.");
    return common::ManagedPointer<const AbstractExpression>(when_clauses_[index]->condition_);
  }

  /**
   * @param index index of WhenClause to get
   * @return result at that index
   */
  common::ManagedPointer<const AbstractExpression> GetWhenClauseResult(size_t index) const {
    TERRIER_ASSERT(index < when_clauses_.size(), "Index must be in bounds.");
    return common::ManagedPointer<const AbstractExpression>(when_clauses_[index]->then_);
  }

  /**
   * @return default clause, if it exists
   */
  common::ManagedPointer<const AbstractExpression> GetDefaultClause() const {
    return common::ManagedPointer<const AbstractExpression>(default_expr_);
  }

  void Accept(SqlNodeVisitor *v) override { v->Visit(this); }

  /**
   * @return expression serialized to json
   */
  nlohmann::json ToJson() const override {
    nlohmann::json j = AbstractExpression::ToJson();
    j["when_clauses"] = when_clauses_;
    j["default_expr"] = default_expr_;
    return j;
  }

  /**
   * @param j json to deserialize
   */
  void FromJson(const nlohmann::json &j) override {
    AbstractExpression::FromJson(j);
    // Deserialize clauses
    auto clauses_json = j.at("when_clauses").get<std::vector<nlohmann::json>>();
    for (const auto &clause_json : clauses_json) {
      auto *clause = new WhenClause();
      clause->FromJson(clause_json);
      when_clauses_.push_back(clause);
    }
    default_expr_ = DeserializeExpression(j.at("default_expr"));
  }

 private:
<<<<<<< HEAD
  std::vector<WhenClause *> when_clauses_;
  const AbstractExpression *default_expr_;
=======
  /**
   * List of condition and result cases: WHEN ... THEN ...
   */
  std::vector<WhenClause> when_clauses_;
  /**
   * default conditon and result case
   */
  std::shared_ptr<AbstractExpression> default_expr_;
>>>>>>> 16daabf3
};

DEFINE_JSON_DECLARATIONS(CaseExpression::WhenClause);
DEFINE_JSON_DECLARATIONS(CaseExpression);

}  // namespace terrier::parser<|MERGE_RESOLUTION|>--- conflicted
+++ resolved
@@ -67,6 +67,7 @@
      */
     common::hash_t Hash() const {
       common::hash_t hash = condition_->Hash();
+      hash = common::HashUtil::CombineHashes(hash, condition_->Hash());
       hash = common::HashUtil::CombineHashes(hash, then_->Hash());
       return hash;
     }
@@ -140,19 +141,25 @@
     auto other_default_exp = other.GetDefaultClause();
     if (default_exp == nullptr && other_default_exp == nullptr) return true;
     if (default_exp == nullptr || other_default_exp == nullptr) return false;
-    return *default_exp == *other_default_exp;
-  }
-
+    return (*default_exp == *other_default_exp);
+  }
+
+  /**
+   * Copies this CaseExpression
+   * @returns copy of this
+   */
   const AbstractExpression *Copy() const override {
-    return new CaseExpression(GetReturnValueType(), when_clauses_, default_expr_->Copy());
+    return new CaseExpression(*this);
   }
 
   /**
    * Creates a copy of the current AbstractExpression with new children implanted.
    * The children should not be owned by any other AbstractExpression.
    * @param children New children to be owned by the copy
-   */
-  const AbstractExpression *CopyWithChildren(std::vector<const AbstractExpression *> children) const override {
+   * @returns copy of this
+   */
+  const AbstractExpression *CopyWithChildren(
+    UNUSED_ATTRIBUTE std::vector<const AbstractExpression *> children) const override {
     TERRIER_ASSERT(children.empty(), "CaseExpression should have no children");
     return Copy();
   }
@@ -215,19 +222,25 @@
   }
 
  private:
-<<<<<<< HEAD
+  /**
+   * Copy constructor for CaseExpression
+   * Relies on AbstractExpression copy constructor for base members.
+   * @param other CaseExpression to copy from
+   */
+  CaseExpression(const CaseExpression &other)
+    : AbstractExpression(other),
+      when_clauses_(other.when_clauses_),
+      default_expr_(other.default_expr_ != nullptr ? other.default_expr_->Copy() : nullptr) {}
+
+  /**
+   * List of condition and result cases: WHEN ... THEN ...
+   */
   std::vector<WhenClause *> when_clauses_;
-  const AbstractExpression *default_expr_;
-=======
-  /**
-   * List of condition and result cases: WHEN ... THEN ...
-   */
-  std::vector<WhenClause> when_clauses_;
+
   /**
    * default conditon and result case
    */
-  std::shared_ptr<AbstractExpression> default_expr_;
->>>>>>> 16daabf3
+  const AbstractExpression* default_expr_;
 };
 
 DEFINE_JSON_DECLARATIONS(CaseExpression::WhenClause);
