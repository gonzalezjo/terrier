--- conflicted
+++ resolved
@@ -7,7 +7,6 @@
 #include "catalog/catalog_defs.h"
 #include "parser/expression/abstract_expression.h"
 
-<<<<<<< HEAD
 namespace terrier {
 
 namespace binder {
@@ -16,9 +15,6 @@
 
 namespace parser {
 
-=======
-namespace terrier::parser {
->>>>>>> 348d8310
 /**
  * ColumnValueExpression represents a reference to a column.
  */
@@ -167,23 +163,13 @@
   }
 
  private:
-<<<<<<< HEAD
   friend class binder::BinderContext;
-=======
->>>>>>> 348d8310
   /** @param database_oid Database OID to be assigned to this expression */
   void SetDatabaseOID(catalog::db_oid_t database_oid) { database_oid_ = database_oid; }
   /** @param table_oid Table OID to be assigned to this expression */
   void SetTableOID(catalog::table_oid_t table_oid) { table_oid_ = table_oid; }
   /** @param column_oid Column OID to be assigned to this expression */
   void SetColumnOID(catalog::col_oid_t column_oid) { column_oid_ = column_oid; }
-<<<<<<< HEAD
-  //
-  //  /**
-  //   * @param database_oid Database OID to be assigned to this expression
-  //   */
-  //  void SetDatabaseOID(catalog::db_oid_t database_oid) { database_oid_ = database_oid; }
-
   /**
    * @param table_oid Table OID to be assigned to this expression
    */
@@ -193,8 +179,6 @@
    * @param column_oid Column OID to be assigned to this expression
    */
   void SetColumnName(const std::string &col_name) { column_name_ = std::string(col_name); }
-=======
->>>>>>> 348d8310
 
   /** Namespace name. */
   std::string namespace_name_;
@@ -204,7 +188,6 @@
   std::string column_name_;
 
   // TODO(Ling): change to INVALID_*_OID after catalog completion
-<<<<<<< HEAD
   /**
    * OID of the database
    */
@@ -219,14 +202,6 @@
    * OID of the column
    */
   catalog::col_oid_t column_oid_ = catalog::INVALID_COLUMN_OID;
-=======
-  /** Database OID. */
-  catalog::db_oid_t database_oid_ = catalog::db_oid_t(0);
-  /** Table OID. */
-  catalog::table_oid_t table_oid_ = catalog::table_oid_t(0);
-  /** Column OID. */
-  catalog::col_oid_t column_oid_ = catalog::col_oid_t(0);
->>>>>>> 348d8310
 };
 
 DEFINE_JSON_DECLARATIONS(ColumnValueExpression);
