#pragma once

#include <memory>
#include <string>
#include <utility>
#include <vector>
#include "parser/expression/abstract_expression.h"

namespace terrier::parser {
/**
 * DerivedValueExpression represents a tuple of values that are derived from nested expressions
 *
 * Per Ling, this is only generated in the optimizer.
 */
class DerivedValueExpression : public AbstractExpression {
 public:
  /**
   * This constructor is called by the optimizer
   * TODO(WAN): does it make sense to make this a private constructor, and friend the optimizer? Ask William, Ling.
   * @param type type of the return value of the expression
   * @param tuple_idx index of the tuple
   * @param value_idx offset of the value in the tuple
   */
  DerivedValueExpression(type::TypeId type, int tuple_idx, int value_idx)
      : AbstractExpression(ExpressionType::VALUE_TUPLE, type, {}), tuple_idx_(tuple_idx), value_idx_(value_idx) {}

  /** Default constructor for deserialization. */
  DerivedValueExpression() = default;

<<<<<<< HEAD
  /**
   * Copies this DerivedValueExpression
   * @returns copy of this
   */
  const AbstractExpression *Copy() const override { return new DerivedValueExpression(*this); }

  /**
   * Copies this DerivedValueExpression with new children
   * @param children New Children
   * @returns copy of this with new children
   */
  const AbstractExpression *CopyWithChildren(
      UNUSED_ATTRIBUTE std::vector<const AbstractExpression *> children) const override {
    TERRIER_ASSERT(children.empty(), "DerivedValueExpression should have no children");
    return Copy();
=======
  std::unique_ptr<AbstractExpression> Copy() const override {
    auto expr = std::make_unique<DerivedValueExpression>(GetReturnValueType(), GetTupleIdx(), GetValueIdx());
    expr->SetMutableStateForCopy(*this);
    return expr;
>>>>>>> cd670a39
  }

  /** @return index of the tuple */
  int GetTupleIdx() const { return tuple_idx_; }

  /** @return offset of the value in the tuple */
  int GetValueIdx() const { return value_idx_; }

  common::hash_t Hash() const override {
    common::hash_t hash = AbstractExpression::Hash();
    hash = common::HashUtil::CombineHashes(hash, common::HashUtil::Hash(tuple_idx_));
    hash = common::HashUtil::CombineHashes(hash, common::HashUtil::Hash(value_idx_));
    return hash;
  }

  bool operator==(const AbstractExpression &rhs) const override {
    if (!AbstractExpression::operator==(rhs)) return false;
    auto const &other = dynamic_cast<const DerivedValueExpression &>(rhs);
    if (GetTupleIdx() != other.GetTupleIdx()) return false;
    return GetValueIdx() == other.GetValueIdx();
  }

  void Accept(SqlNodeVisitor *v) override { v->Visit(this); }

  /** @return expression serialized to json */
  nlohmann::json ToJson() const override {
    nlohmann::json j = AbstractExpression::ToJson();
    j["tuple_idx"] = tuple_idx_;
    j["value_idx"] = value_idx_;
    return j;
  }

  /** @param j json to deserialize */
  std::vector<std::unique_ptr<AbstractExpression>> FromJson(const nlohmann::json &j) override {
    std::vector<std::unique_ptr<AbstractExpression>> exprs;
    auto e1 = AbstractExpression::FromJson(j);
    exprs.insert(exprs.end(), std::make_move_iterator(e1.begin()), std::make_move_iterator(e1.end()));
    tuple_idx_ = j.at("tuple_idx").get<int>();
    value_idx_ = j.at("value_idx").get<int>();
    return exprs;
  }

 private:
<<<<<<< HEAD
  /**
   * Copy constructor for DerivedValueExpression
   * Relies on AbstractExpression's copy constructor for base members
   * @param other Other DerivedValueExpression to copy from
   */
  DerivedValueExpression(const DerivedValueExpression &other) = default;

  /**
   * Index of the tuple
   */
=======
  /** Index of the tuple. */
>>>>>>> cd670a39
  int tuple_idx_;
  /** Offset of the value in the tuple. */
  int value_idx_;
};

DEFINE_JSON_DECLARATIONS(DerivedValueExpression);

}  // namespace terrier::parser<|MERGE_RESOLUTION|>--- conflicted
+++ resolved
@@ -27,28 +27,25 @@
   /** Default constructor for deserialization. */
   DerivedValueExpression() = default;
 
-<<<<<<< HEAD
   /**
    * Copies this DerivedValueExpression
    * @returns copy of this
    */
-  const AbstractExpression *Copy() const override { return new DerivedValueExpression(*this); }
+  std::unique_ptr<AbstractExpression> Copy() const override {
+    auto expr = std::make_unique<DerivedValueExpression>(GetReturnValueType(), GetTupleIdx(), GetValueIdx());
+    expr->SetMutableStateForCopy(*this);
+    return expr;
+  }
 
   /**
    * Copies this DerivedValueExpression with new children
    * @param children New Children
    * @returns copy of this with new children
    */
-  const AbstractExpression *CopyWithChildren(
-      UNUSED_ATTRIBUTE std::vector<const AbstractExpression *> children) const override {
+  std::unique_ptr<AbstractExpression> CopyWithChildren(
+      std::vector<std::unique_ptr<AbstractExpression>> &&children) const override {
     TERRIER_ASSERT(children.empty(), "DerivedValueExpression should have no children");
     return Copy();
-=======
-  std::unique_ptr<AbstractExpression> Copy() const override {
-    auto expr = std::make_unique<DerivedValueExpression>(GetReturnValueType(), GetTupleIdx(), GetValueIdx());
-    expr->SetMutableStateForCopy(*this);
-    return expr;
->>>>>>> cd670a39
   }
 
   /** @return index of the tuple */
@@ -92,20 +89,7 @@
   }
 
  private:
-<<<<<<< HEAD
-  /**
-   * Copy constructor for DerivedValueExpression
-   * Relies on AbstractExpression's copy constructor for base members
-   * @param other Other DerivedValueExpression to copy from
-   */
-  DerivedValueExpression(const DerivedValueExpression &other) = default;
-
-  /**
-   * Index of the tuple
-   */
-=======
   /** Index of the tuple. */
->>>>>>> cd670a39
   int tuple_idx_;
   /** Offset of the value in the tuple. */
   int value_idx_;
