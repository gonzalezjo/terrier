--- conflicted
+++ resolved
@@ -20,29 +20,21 @@
    * @param return_value_type function return value type
    * @param children children arguments for the function
    */
-<<<<<<< HEAD
-  FunctionExpression(std::string func_name, const type::TypeId return_value_type,
-                     std::vector<const AbstractExpression *> children)
-=======
   FunctionExpression(std::string &&func_name, const type::TypeId return_value_type,
                      std::vector<std::unique_ptr<AbstractExpression>> &&children)
->>>>>>> cd670a39
       : AbstractExpression(ExpressionType::FUNCTION, return_value_type, std::move(children)),
         func_name_(std::move(func_name)) {}
 
   /** Default constructor for deserialization. */
   FunctionExpression() = default;
 
-<<<<<<< HEAD
-  ~FunctionExpression() override = default;
-
   /**
    * Copies this FunctionExpression
    * @returns copy of this
    */
-  const AbstractExpression *Copy() const override {
-    std::vector<const AbstractExpression *> children;
-    for (const auto *child : children_) {
+  std::unique_ptr<AbstractExpression> Copy() const override {
+    std::vector<std::unique_ptr<AbstractExpression>> children;
+    for (const auto &child : GetChildren()) {
       children.emplace_back(child->Copy());
     }
     return CopyWithChildren(std::move(children));
@@ -54,19 +46,12 @@
    * @param children New children to be owned by the copy
    * @returns copy of this with new children
    */
-  const AbstractExpression *CopyWithChildren(std::vector<const AbstractExpression *> children) const override {
-    return new FunctionExpression(*this, std::move(children));
-=======
-  std::unique_ptr<AbstractExpression> Copy() const override {
+  std::unique_ptr<AbstractExpression> CopyWithChildren(
+      std::vector<std::unique_ptr<AbstractExpression>> &&children) const override {
     std::string func_name = GetFuncName();
-    std::vector<std::unique_ptr<AbstractExpression>> children;
-    for (const auto &child : GetChildren()) {
-      children.emplace_back(child->Copy());
-    }
     auto expr = std::make_unique<FunctionExpression>(std::move(func_name), GetReturnValueType(), std::move(children));
     expr->SetMutableStateForCopy(*this);
     return expr;
->>>>>>> cd670a39
   }
 
   common::hash_t Hash() const override {
@@ -90,7 +75,7 @@
     for (auto &child : children_) {
       if (!first) name.append(",");
 
-      const_cast<parser::AbstractExpression *>(child)->DeriveExpressionName();
+      child->DeriveExpressionName();
       name.append(child->GetExpressionName());
       first = false;
     }
@@ -119,24 +104,7 @@
   }
 
  private:
-<<<<<<< HEAD
-  /**
-   * Copy constructor for FunctionExpression
-   * Relies on AbstractExpression copy constructor for base members
-   * @param other Other FunctionExpression to copy from
-   * @parma children new FunctionExpression's children
-   */
-  FunctionExpression(const FunctionExpression &other, std::vector<const AbstractExpression *> &&children)
-      : AbstractExpression(other), func_name_(other.func_name_) {
-    children_ = children;
-  }
-
-  /**
-   * Name of the function
-   */
-=======
   /** Name of function to be invoked. */
->>>>>>> cd670a39
   std::string func_name_;
 
   // To quote Tianyu, "Parsers are dumb. They don't know shit."
