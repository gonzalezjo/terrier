#pragma once

#include <memory>
#include <vector>
#include "parser/expression/abstract_expression.h"

namespace terrier::parser {
/**
 * StarExpression represents a star in expressions like COUNT(*).
 */
class StarExpression : public AbstractExpression {
 public:
  /**
   * Instantiates a new star expression, e.g. as in COUNT(*).
   */
  StarExpression() : AbstractExpression(ExpressionType::STAR, type::TypeId::INVALID, {}) {}

<<<<<<< HEAD
  ~StarExpression() override = default;

  /**
   * Copies this StarExpression
   * @returns this
   */
  const AbstractExpression *Copy() const override {
    // TODO(Tianyu): This really should be a singleton object
    return new StarExpression(*this);
  }

  /**
   * Creates a copy of the current AbstractExpression with new children implanted.
   * The children should not be owned by any other AbstractExpression.
   * @param children New children to be owned by the copy
   * @returns copy of this
   */
  const AbstractExpression *CopyWithChildren(std::vector<const AbstractExpression *> children) const override {
    TERRIER_ASSERT(children.empty(), "StarExpression should have 0 children");
    return Copy();
=======
  std::unique_ptr<AbstractExpression> Copy() const override {
    // TODO(Tianyu): This really should be a singleton object
    // ^WAN: jokes on you there's mutable state now and it can't be hahahaha
    auto expr = std::make_unique<StarExpression>();
    expr->SetMutableStateForCopy(*this);
    return expr;
>>>>>>> cd670a39
  }

  void Accept(SqlNodeVisitor *v) override { v->Visit(this); }

 private:
  /**
   * Copy constructor for StarExpression
   * Relies on AbstractExpression copy constructor for base members
   * @param other Other AbstractExpression to copy
   */
  StarExpression(const StarExpression &other) = default;
};

DEFINE_JSON_DECLARATIONS(StarExpression);

}  // namespace terrier::parser<|MERGE_RESOLUTION|>--- conflicted
+++ resolved
@@ -15,16 +15,16 @@
    */
   StarExpression() : AbstractExpression(ExpressionType::STAR, type::TypeId::INVALID, {}) {}
 
-<<<<<<< HEAD
-  ~StarExpression() override = default;
-
   /**
    * Copies this StarExpression
    * @returns this
    */
-  const AbstractExpression *Copy() const override {
+  std::unique_ptr<AbstractExpression> Copy() const override {
     // TODO(Tianyu): This really should be a singleton object
-    return new StarExpression(*this);
+    // ^WAN: jokes on you there's mutable state now and it can't be hahahaha
+    auto expr = std::make_unique<StarExpression>();
+    expr->SetMutableStateForCopy(*this);
+    return expr;
   }
 
   /**
@@ -33,28 +33,13 @@
    * @param children New children to be owned by the copy
    * @returns copy of this
    */
-  const AbstractExpression *CopyWithChildren(std::vector<const AbstractExpression *> children) const override {
+  std::unique_ptr<AbstractExpression> CopyWithChildren(
+      std::vector<std::unique_ptr<AbstractExpression>> &&children) const override {
     TERRIER_ASSERT(children.empty(), "StarExpression should have 0 children");
     return Copy();
-=======
-  std::unique_ptr<AbstractExpression> Copy() const override {
-    // TODO(Tianyu): This really should be a singleton object
-    // ^WAN: jokes on you there's mutable state now and it can't be hahahaha
-    auto expr = std::make_unique<StarExpression>();
-    expr->SetMutableStateForCopy(*this);
-    return expr;
->>>>>>> cd670a39
   }
 
   void Accept(SqlNodeVisitor *v) override { v->Visit(this); }
-
- private:
-  /**
-   * Copy constructor for StarExpression
-   * Relies on AbstractExpression copy constructor for base members
-   * @param other Other AbstractExpression to copy
-   */
-  StarExpression(const StarExpression &other) = default;
 };
 
 DEFINE_JSON_DECLARATIONS(StarExpression);
