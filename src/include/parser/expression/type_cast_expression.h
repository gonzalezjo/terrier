--- conflicted
+++ resolved
@@ -13,30 +13,20 @@
   // TODO(Ling):  Do we need a separate class for operator_cast? We can put it in operatorExpression
   // Wan: can you elaborate? How do you envision this being used?
  public:
-<<<<<<< HEAD
-  /**
-   * Instantiates a new type cast expression.
-   */
-  TypeCastExpression(type::TypeId type, std::vector<const AbstractExpression *> children)
-=======
   /** Instantiates a new type cast expression. */
   TypeCastExpression(type::TypeId type, std::vector<std::unique_ptr<AbstractExpression>> &&children)
->>>>>>> cd670a39
       : AbstractExpression(ExpressionType::OPERATOR_CAST, type, std::move(children)) {}
 
   /** Default constructor for JSON deserialization. */
   TypeCastExpression() = default;
 
-<<<<<<< HEAD
-  ~TypeCastExpression() override = default;
-
   /**
    * Copies this TypeCastExpression
    * @returns copy of this
    */
-  const AbstractExpression *Copy() const override {
-    std::vector<const AbstractExpression *> children;
-    for (const auto *child : children_) {
+  std::unique_ptr<AbstractExpression> Copy() const override {
+    std::vector<std::unique_ptr<AbstractExpression>> children;
+    for (const auto &child : GetChildren()) {
       children.emplace_back(child->Copy());
     }
     return CopyWithChildren(std::move(children));
@@ -48,33 +38,14 @@
    * @param children New children to be owned by the copy
    * @returns copy of this with new children
    */
-  const AbstractExpression *CopyWithChildren(std::vector<const AbstractExpression *> children) const override {
-    return new TypeCastExpression(*this, std::move(children));
-=======
-  std::unique_ptr<AbstractExpression> Copy() const override {
-    std::vector<std::unique_ptr<AbstractExpression>> children;
-    for (const auto &child : GetChildren()) {
-      children.emplace_back(child->Copy());
-    }
+  std::unique_ptr<AbstractExpression> CopyWithChildren(
+      std::vector<std::unique_ptr<AbstractExpression>> &&children) const override {
     auto expr = std::make_unique<TypeCastExpression>(GetReturnValueType(), std::move(children));
     expr->SetMutableStateForCopy(*this);
     return expr;
->>>>>>> cd670a39
   }
 
   void Accept(SqlNodeVisitor *v) override { v->Visit(this); }
-
- private:
-  /**
-   * Copy constructor for TypeCastExpression
-   * Relies on AbstractExpression copy constructor for base members
-   * @param other Other TypeCastExpression to copy from
-   * @param children new TypeCastExpression's children
-   */
-  TypeCastExpression(const TypeCastExpression &other, std::vector<const AbstractExpression *> &&children)
-      : AbstractExpression(other) {
-    children_ = children;
-  }
 };
 
 DEFINE_JSON_DECLARATIONS(TypeCastExpression);
