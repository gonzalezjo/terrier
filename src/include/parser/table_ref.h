--- conflicted
+++ resolved
@@ -29,11 +29,7 @@
    */
   JoinDefinition(JoinType type, std::unique_ptr<TableRef> left, std::unique_ptr<TableRef> right,
                  common::ManagedPointer<AbstractExpression> condition)
-<<<<<<< HEAD
-      : type_(type), left_(std::move(left)), right_(std::move(right)), condition_(std::move(condition)) {}
-=======
       : type_(type), left_(std::move(left)), right_(std::move(right)), condition_(condition) {}
->>>>>>> 5d983d30
 
   /**
    * Default constructor used for deserialization
@@ -164,14 +160,10 @@
   TableReferenceType GetTableReferenceType() { return type_; }
 
   /** @return alias */
-<<<<<<< HEAD
   const std::string GetAlias() {
     if (alias_.empty()) alias_ = table_info_->GetTableName();
     return alias_;
   }
-=======
-  std::string GetAlias() { return alias_; }
->>>>>>> 5d983d30
 
   /** @return table name */
   std::string GetTableName() { return table_info_->GetTableName(); }
@@ -202,7 +194,6 @@
 
   TableReferenceType type_;
   std::string alias_;
-<<<<<<< HEAD
 
   std::unique_ptr<TableInfo> table_info_;
   std::unique_ptr<SelectStatement> select_;
@@ -220,14 +211,6 @@
     if (!table_info_) table_info_ = std::make_unique<TableInfo>();
     table_info_->TryBindDatabaseName(default_database_name);
   }
-=======
-
-  std::unique_ptr<TableInfo> table_info_;
-  std::unique_ptr<SelectStatement> select_;
-
-  std::vector<std::unique_ptr<TableRef>> list_;
-  std::unique_ptr<JoinDefinition> join_;
->>>>>>> 5d983d30
 };
 
 DEFINE_JSON_DECLARATIONS(TableRef);
