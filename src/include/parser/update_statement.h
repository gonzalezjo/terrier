--- conflicted
+++ resolved
@@ -85,9 +85,6 @@
   common::ManagedPointer<TableRef> GetUpdateTable() { return common::ManagedPointer(table_); }
 
   /** @return update clauses */
-<<<<<<< HEAD
-  std::vector<std::unique_ptr<UpdateClause>> &GetUpdateClauses() { return updates_; }
-=======
   std::vector<common::ManagedPointer<UpdateClause>> GetUpdateClauses() {
     std::vector<common::ManagedPointer<UpdateClause>> updates;
     updates.reserve(updates_.size());
@@ -96,7 +93,7 @@
     }
     return updates;
   }
->>>>>>> f7a9ea99
+
 
   /** @return update condition */
   common::ManagedPointer<AbstractExpression> GetUpdateCondition() { return where_; }
