#pragma once

#include <memory>
#include <utility>
#include <vector>
#include "parser/expression/abstract_expression.h"
#include "planner/plannodes/abstract_plan_node.h"

namespace terrier::planner {

/**
 * Base class for table joins
 */
class AbstractJoinPlanNode : public AbstractPlanNode {
 protected:
  /**
   * Base builder class for join plan nodes
   * @tparam ConcreteType
   */
  template <class ConcreteType>
  class Builder : public AbstractPlanNode::Builder<ConcreteType> {
   public:
    /**
     * @param predicate join predicate
     * @return builder object
     */
<<<<<<< HEAD
    ConcreteType &SetJoinPredicate(const parser::AbstractExpression *predicate) {
=======
    ConcreteType &SetJoinPredicate(common::ManagedPointer<parser::AbstractExpression> predicate) {
>>>>>>> cd670a39
      join_predicate_ = predicate;
      return *dynamic_cast<ConcreteType *>(this);
    }

    /**
     * @param type logical join type to use for join
     * @return builder object
     */
    ConcreteType &SetJoinType(LogicalJoinType type) {
      join_type_ = type;
      return *dynamic_cast<ConcreteType *>(this);
    }

   protected:
    /**
     * Logical join type
     */
    LogicalJoinType join_type_;
    /**
     * Join predicate
     */
<<<<<<< HEAD
    const parser::AbstractExpression *join_predicate_;
=======
    common::ManagedPointer<parser::AbstractExpression> join_predicate_;
>>>>>>> cd670a39
  };

  /**
   * Base constructor for joins. Derived join plans should call this constructor
   * @param children child plan nodes
   * @param output_schema Schema representing the structure of the output of this plan node
   * @param join_type logical join type
   * @param predicate join predicate
   */
<<<<<<< HEAD
  AbstractJoinPlanNode(std::vector<std::shared_ptr<AbstractPlanNode>> &&children,
                       std::shared_ptr<OutputSchema> output_schema, LogicalJoinType join_type,
                       const parser::AbstractExpression *predicate)
=======
  AbstractJoinPlanNode(std::vector<std::unique_ptr<AbstractPlanNode>> &&children,
                       std::unique_ptr<OutputSchema> output_schema, LogicalJoinType join_type,
                       common::ManagedPointer<parser::AbstractExpression> predicate)
>>>>>>> cd670a39
      : AbstractPlanNode(std::move(children), std::move(output_schema)),
        join_type_(join_type),
        join_predicate_(predicate) {}

 public:
  /**
   * Default constructor used for deserialization
   */
  AbstractJoinPlanNode() = default;

  ~AbstractJoinPlanNode() override { delete join_predicate_; }

  DISALLOW_COPY_AND_MOVE(AbstractJoinPlanNode)

  /**
   * @return the hashed value of this plan node
   */
  common::hash_t Hash() const override;
  bool operator==(const AbstractPlanNode &rhs) const override;

  nlohmann::json ToJson() const override;
  std::vector<std::unique_ptr<parser::AbstractExpression>> FromJson(const nlohmann::json &j) override;

  //===--------------------------------------------------------------------===//
  // Accessors
  //===--------------------------------------------------------------------===//

  /**
   * @return logical join type
   */
  LogicalJoinType GetLogicalJoinType() const { return join_type_; }

  /**
   * @return pointer to predicate used for join
   */
<<<<<<< HEAD
  common::ManagedPointer<const parser::AbstractExpression> GetJoinPredicate() const {
    return common::ManagedPointer<const parser::AbstractExpression>(join_predicate_);
  }

 private:
  LogicalJoinType join_type_;
  const parser::AbstractExpression *join_predicate_;
=======
  common::ManagedPointer<parser::AbstractExpression> GetJoinPredicate() const { return join_predicate_; }

 private:
  LogicalJoinType join_type_;
  common::ManagedPointer<parser::AbstractExpression> join_predicate_;
>>>>>>> cd670a39
};

}  // namespace terrier::planner<|MERGE_RESOLUTION|>--- conflicted
+++ resolved
@@ -24,11 +24,7 @@
      * @param predicate join predicate
      * @return builder object
      */
-<<<<<<< HEAD
-    ConcreteType &SetJoinPredicate(const parser::AbstractExpression *predicate) {
-=======
     ConcreteType &SetJoinPredicate(common::ManagedPointer<parser::AbstractExpression> predicate) {
->>>>>>> cd670a39
       join_predicate_ = predicate;
       return *dynamic_cast<ConcreteType *>(this);
     }
@@ -50,11 +46,7 @@
     /**
      * Join predicate
      */
-<<<<<<< HEAD
-    const parser::AbstractExpression *join_predicate_;
-=======
     common::ManagedPointer<parser::AbstractExpression> join_predicate_;
->>>>>>> cd670a39
   };
 
   /**
@@ -64,15 +56,9 @@
    * @param join_type logical join type
    * @param predicate join predicate
    */
-<<<<<<< HEAD
-  AbstractJoinPlanNode(std::vector<std::shared_ptr<AbstractPlanNode>> &&children,
-                       std::shared_ptr<OutputSchema> output_schema, LogicalJoinType join_type,
-                       const parser::AbstractExpression *predicate)
-=======
   AbstractJoinPlanNode(std::vector<std::unique_ptr<AbstractPlanNode>> &&children,
                        std::unique_ptr<OutputSchema> output_schema, LogicalJoinType join_type,
                        common::ManagedPointer<parser::AbstractExpression> predicate)
->>>>>>> cd670a39
       : AbstractPlanNode(std::move(children), std::move(output_schema)),
         join_type_(join_type),
         join_predicate_(predicate) {}
@@ -82,8 +68,6 @@
    * Default constructor used for deserialization
    */
   AbstractJoinPlanNode() = default;
-
-  ~AbstractJoinPlanNode() override { delete join_predicate_; }
 
   DISALLOW_COPY_AND_MOVE(AbstractJoinPlanNode)
 
@@ -108,21 +92,11 @@
   /**
    * @return pointer to predicate used for join
    */
-<<<<<<< HEAD
-  common::ManagedPointer<const parser::AbstractExpression> GetJoinPredicate() const {
-    return common::ManagedPointer<const parser::AbstractExpression>(join_predicate_);
-  }
-
- private:
-  LogicalJoinType join_type_;
-  const parser::AbstractExpression *join_predicate_;
-=======
   common::ManagedPointer<parser::AbstractExpression> GetJoinPredicate() const { return join_predicate_; }
 
  private:
   LogicalJoinType join_type_;
   common::ManagedPointer<parser::AbstractExpression> join_predicate_;
->>>>>>> cd670a39
 };
 
 }  // namespace terrier::planner