--- conflicted
+++ resolved
@@ -25,13 +25,8 @@
      * @param predicate predicate to use for scan
      * @return builder object
      */
-<<<<<<< HEAD
-    ConcreteType &SetScanPredicate(std::unique_ptr<parser::AbstractExpression> predicate) {
-      scan_predicate_ = std::move(predicate);
-=======
     ConcreteType &SetScanPredicate(const std::shared_ptr<parser::AbstractExpression> &predicate) {
       scan_predicate_ = predicate;
->>>>>>> 1eec7376
       return *dynamic_cast<ConcreteType *>(this);
     }
 
