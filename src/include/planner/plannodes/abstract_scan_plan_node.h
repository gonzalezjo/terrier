--- conflicted
+++ resolved
@@ -25,11 +25,7 @@
      * @param predicate predicate to use for scan
      * @return builder object
      */
-<<<<<<< HEAD
-    ConcreteType &SetScanPredicate(const parser::AbstractExpression *predicate) {
-=======
     ConcreteType &SetScanPredicate(common::ManagedPointer<parser::AbstractExpression> predicate) {
->>>>>>> cd670a39
       scan_predicate_ = predicate;
       return *dynamic_cast<ConcreteType *>(this);
     }
@@ -74,11 +70,7 @@
     /**
      * Scan predicate
      */
-<<<<<<< HEAD
-    const parser::AbstractExpression *scan_predicate_;
-=======
     common::ManagedPointer<parser::AbstractExpression> scan_predicate_;
->>>>>>> cd670a39
     /**
      * Is scan for update
      */
@@ -109,17 +101,10 @@
    * @param database_oid database oid for scan
    * @param namespace_oid OID of the namespace
    */
-<<<<<<< HEAD
-  AbstractScanPlanNode(std::vector<std::shared_ptr<AbstractPlanNode>> &&children,
-                       std::shared_ptr<OutputSchema> output_schema, const parser::AbstractExpression *predicate,
-                       bool is_for_update, bool is_parallel, catalog::db_oid_t database_oid,
-                       catalog::namespace_oid_t namespace_oid)
-=======
   AbstractScanPlanNode(std::vector<std::unique_ptr<AbstractPlanNode>> &&children,
                        std::unique_ptr<OutputSchema> output_schema,
                        common::ManagedPointer<parser::AbstractExpression> predicate, bool is_for_update,
                        bool is_parallel, catalog::db_oid_t database_oid, catalog::namespace_oid_t namespace_oid)
->>>>>>> cd670a39
       : AbstractPlanNode(std::move(children), std::move(output_schema)),
         scan_predicate_(predicate),
         is_for_update_(is_for_update),
@@ -138,13 +123,8 @@
   /**
    * @return predicate used for performing scan
    */
-<<<<<<< HEAD
-  common::ManagedPointer<const parser::AbstractExpression> GetScanPredicate() const {
-    return common::ManagedPointer<const parser::AbstractExpression>(scan_predicate_);
-=======
   common::ManagedPointer<parser::AbstractExpression> GetScanPredicate() const {
     return common::ManagedPointer(scan_predicate_);
->>>>>>> cd670a39
   }
 
   /**
@@ -180,11 +160,7 @@
   /**
    * Selection predicate.
    */
-<<<<<<< HEAD
-  const parser::AbstractExpression *scan_predicate_;
-=======
   common::ManagedPointer<parser::AbstractExpression> scan_predicate_;
->>>>>>> cd670a39
 
   /**
    * Are the tuples produced by this plan intended for update?
