--- conflicted
+++ resolved
@@ -31,11 +31,7 @@
      * @param key key to add to left hash keys
      * @return builder object
      */
-<<<<<<< HEAD
-    Builder &AddLeftHashKey(const parser::AbstractExpression *key) {
-=======
     Builder &AddLeftHashKey(common::ManagedPointer<parser::AbstractExpression> key) {
->>>>>>> cd670a39
       left_hash_keys_.emplace_back(key);
       return *this;
     }
@@ -44,11 +40,7 @@
      * @param key key to add to right hash keys
      * @return builder object
      */
-<<<<<<< HEAD
-    Builder &AddRightHashKey(const parser::AbstractExpression *key) {
-=======
     Builder &AddRightHashKey(common::ManagedPointer<parser::AbstractExpression> key) {
->>>>>>> cd670a39
       right_hash_keys_.emplace_back(key);
       return *this;
     }
@@ -67,36 +59,21 @@
      * Build the hash join plan node
      * @return plan node
      */
-<<<<<<< HEAD
-    std::shared_ptr<HashJoinPlanNode> Build() {
-      return std::shared_ptr<HashJoinPlanNode>(new HashJoinPlanNode(std::move(children_), std::move(output_schema_),
-                                                                    join_type_, join_predicate_, left_hash_keys_,
-                                                                    right_hash_keys_, build_bloomfilter_));
-=======
     std::unique_ptr<HashJoinPlanNode> Build() {
       return std::unique_ptr<HashJoinPlanNode>(
           new HashJoinPlanNode(std::move(children_), std::move(output_schema_), join_type_, join_predicate_,
                                std::move(left_hash_keys_), std::move(right_hash_keys_), build_bloomfilter_));
->>>>>>> cd670a39
     }
 
    protected:
     /**
      * left side hash keys
      */
-<<<<<<< HEAD
-    std::vector<const parser::AbstractExpression *> left_hash_keys_;
-    /**
-     * right side hash keys
-     */
-    std::vector<const parser::AbstractExpression *> right_hash_keys_;
-=======
     std::vector<common::ManagedPointer<parser::AbstractExpression>> left_hash_keys_;
     /**
      * right side hash keys
      */
     std::vector<common::ManagedPointer<parser::AbstractExpression>> right_hash_keys_;
->>>>>>> cd670a39
     /**
      * if bloom filter should be built
      */
@@ -113,20 +90,12 @@
    * @param right_hash_keys right side keys to be hashed on
    * @param build_bloomfilter flag whether to build a bloom filter
    */
-<<<<<<< HEAD
-  HashJoinPlanNode(std::vector<std::shared_ptr<AbstractPlanNode>> &&children,
-                   std::shared_ptr<OutputSchema> output_schema, LogicalJoinType join_type,
-                   const parser::AbstractExpression *predicate,
-                   std::vector<const parser::AbstractExpression *> left_hash_keys,
-                   std::vector<const parser::AbstractExpression *> right_hash_keys, bool build_bloomfilter)
-=======
   HashJoinPlanNode(std::vector<std::unique_ptr<AbstractPlanNode>> &&children,
                    std::unique_ptr<OutputSchema> output_schema, LogicalJoinType join_type,
                    common::ManagedPointer<parser::AbstractExpression> predicate,
                    std::vector<common::ManagedPointer<parser::AbstractExpression>> &&left_hash_keys,
                    std::vector<common::ManagedPointer<parser::AbstractExpression>> &&right_hash_keys,
                    bool build_bloomfilter)
->>>>>>> cd670a39
       : AbstractJoinPlanNode(std::move(children), std::move(output_schema), join_type, predicate),
         left_hash_keys_(std::move(left_hash_keys)),
         right_hash_keys_(std::move(right_hash_keys)),
@@ -137,16 +106,6 @@
    * Default constructor used for deserialization
    */
   HashJoinPlanNode() = default;
-
-  ~HashJoinPlanNode() override {
-    for (auto *key : left_hash_keys_) {
-      delete key;
-    }
-
-    for (auto *key : right_hash_keys_) {
-      delete key;
-    }
-  }
 
   DISALLOW_COPY_AND_MOVE(HashJoinPlanNode)
 
@@ -163,24 +122,16 @@
   /**
    * @return left side hash keys
    */
-<<<<<<< HEAD
-  const std::vector<const parser::AbstractExpression *> &GetLeftHashKeys() const { return left_hash_keys_; }
-=======
   const std::vector<common::ManagedPointer<parser::AbstractExpression>> &GetLeftHashKeys() const {
     return left_hash_keys_;
   }
->>>>>>> cd670a39
 
   /**
    * @return right side hash keys
    */
-<<<<<<< HEAD
-  const std::vector<const parser::AbstractExpression *> &GetRightHashKeys() const { return right_hash_keys_; }
-=======
   const std::vector<common::ManagedPointer<parser::AbstractExpression>> &GetRightHashKeys() const {
     return right_hash_keys_;
   }
->>>>>>> cd670a39
 
   /**
    * @return the hashed value of this plan node
@@ -194,13 +145,8 @@
 
  private:
   // The left and right expressions that constitute the join keys
-<<<<<<< HEAD
-  std::vector<const parser::AbstractExpression *> left_hash_keys_;
-  std::vector<const parser::AbstractExpression *> right_hash_keys_;
-=======
   std::vector<common::ManagedPointer<parser::AbstractExpression>> left_hash_keys_;
   std::vector<common::ManagedPointer<parser::AbstractExpression>> right_hash_keys_;
->>>>>>> cd670a39
 
   // Flag indicating whether we build a bloom filter
   bool build_bloomfilter_;
