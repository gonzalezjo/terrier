--- conflicted
+++ resolved
@@ -33,11 +33,7 @@
      * @param key Hash key to be added
      * @return builder object
      */
-<<<<<<< HEAD
-    Builder &AddHashKey(std::unique_ptr<parser::AbstractExpression> key) {
-=======
     Builder &AddHashKey(const std::shared_ptr<parser::AbstractExpression> &key) {
->>>>>>> 1eec7376
       TERRIER_ASSERT(key != nullptr, "Can't add nullptr key to HashPlanNode");
       hash_keys_.emplace_back(std::move(key));
       return *this;
