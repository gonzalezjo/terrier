#pragma once

#include <memory>
#include <string>
#include <tuple>
#include <unordered_map>
#include <utility>
#include <vector>
#include "catalog/schema.h"
#include "parser/insert_statement.h"
#include "planner/plannodes/abstract_plan_node.h"
#include "planner/plannodes/abstract_scan_plan_node.h"
#include "type/transient_value.h"
#include "type/transient_value_peeker.h"

namespace terrier::planner {

/**
 * Plan node for insert
 */
class InsertPlanNode : public AbstractPlanNode {
 public:
  /**
   * Builder for an insert plan node
   */
  class Builder : public AbstractPlanNode::Builder<Builder> {
   public:
    Builder() = default;

    /**
     * Don't allow builder to be copied or moved
     */
    DISALLOW_COPY_AND_MOVE(Builder);

    /**
     * @param database_oid OID of the database
     * @return builder object
     */
    Builder &SetDatabaseOid(catalog::db_oid_t database_oid) {
      database_oid_ = database_oid;
      return *this;
    }

    /**
     * @param namespace_oid OID of the namespace
     * @return builder object
     */
    Builder &SetNamespaceOid(catalog::namespace_oid_t namespace_oid) {
      namespace_oid_ = namespace_oid;
      return *this;
    }

    /**
     * @param table_oid the OID of the target SQL table
     * @return builder object
     */
    Builder &SetTableOid(catalog::table_oid_t table_oid) {
      table_oid_ = table_oid;
      return *this;
    }

    /**
     * @param values values to insert
     * @return builder object
     */
    Builder &AddValues(std::vector<const parser::AbstractExpression *> &&values) {
      values_.emplace_back(std::move(values));
      return *this;
    }

    /**
     * @param col_oid oid of column where value at value_idx should be inserted
     * @return builder object
     * @warning The caller must push column index in order. The ith call to AddParameterInfo means for a value tuple
     * values_[t], values_[t][i] will be inserted into the column indicated by the input col_oid.
     */
    Builder &AddParameterInfo(catalog::col_oid_t col_oid) {
      parameter_info_.emplace_back(col_oid);
      return *this;
    }

    /**
     * Build the delete plan node
     * @return plan node
     */
    std::shared_ptr<InsertPlanNode> Build() {
      TERRIER_ASSERT(!values_.empty(), "Can't have an empty insert plan");
      TERRIER_ASSERT(values_[0].size() == parameter_info_.size(), "Must have parameter info for each value");
      return std::shared_ptr<InsertPlanNode>(new InsertPlanNode(std::move(children_), std::move(output_schema_),
                                                                database_oid_, namespace_oid_, table_oid_,
                                                                std::move(values_), std::move(parameter_info_)));
    }

   protected:
    /**
     * OID of the database
     */
    catalog::db_oid_t database_oid_;

    /**
     * OID of namespace
     */
    catalog::namespace_oid_t namespace_oid_;

    /**
     * OID of the table to insert into
     */
    catalog::table_oid_t table_oid_;

    /**
     * vector of values to insert. Multiple vector of values corresponds to a bulk insert. Values for each tuple are
     * ordered the same across tuples. Parameter info provides column mapping of values
     */
    std::vector<std::vector<const parser::AbstractExpression *>> values_;

    /**
     * parameter information. Provides which column a value should be inserted into. For example, for a tuple t at
     * values_[t], the value at index i (values_[t][i]) should be inserted into column parameter_info_[i]
     * @warning This relies on the assumption that values are ordered the same for every tuple in the bulk insert
     */
    std::vector<catalog::col_oid_t> parameter_info_;
  };

 private:
  /**
   * @param children child plan nodes
   * @param output_schema Schema representing the structure of the output of this plan node
   * @param database_oid OID of the database
   * @param namespace_oid OID of the namespace
   * @param table_oid the OID of the target SQL table
   * @param values values to insert
   * @param parameter_info parameters information
   */
  InsertPlanNode(std::vector<std::shared_ptr<AbstractPlanNode>> &&children, std::shared_ptr<OutputSchema> output_schema,
                 catalog::db_oid_t database_oid, catalog::namespace_oid_t namespace_oid, catalog::table_oid_t table_oid,
<<<<<<< HEAD
                 std::vector<std::vector<const parser::AbstractExpression *>> &&values,
                 std::unordered_map<uint32_t, catalog::col_oid_t> &&parameter_info)
=======
                 std::vector<std::vector<type::TransientValue>> &&values,
                 std::vector<catalog::col_oid_t> &&parameter_info)
>>>>>>> fd6438d6
      : AbstractPlanNode(std::move(children), std::move(output_schema)),
        database_oid_(database_oid),
        namespace_oid_(namespace_oid),
        table_oid_(table_oid),
        values_(std::move(values)),
        parameter_info_(std::move(parameter_info)) {}

 public:
  DISALLOW_COPY_AND_MOVE(InsertPlanNode)

  /**
   * Default constructor used for deserialization
   */
  InsertPlanNode() = default;
  /**
   * @return the type of this plan node
   */
  PlanNodeType GetPlanNodeType() const override { return PlanNodeType::INSERT; }

  /**
   * @return OID of the database
   */
  catalog::db_oid_t GetDatabaseOid() const { return database_oid_; }

  /**
   * @return OID of the namespace
   */
  catalog::namespace_oid_t GetNamespaceOid() const { return namespace_oid_; }

  /**
   * @return the OID of the table to insert into
   */
  catalog::table_oid_t GetTableOid() const { return table_oid_; }

  /**
   * @param idx index of tuple in values vecor
   * @return values to be inserted
   */
  const std::vector<const parser::AbstractExpression *> &GetValues(uint32_t idx) const { return values_[idx]; }

  /**
   * @return the information of insert parameters
   */
  const std::vector<catalog::col_oid_t> &GetParameterInfo() const { return parameter_info_; }

  /**
   * @param value_idx index of value being inserted
   * @return OID of column where value should be inserted
   */
  const catalog::col_oid_t GetColumnOidForValue(uint32_t value_idx) const { return parameter_info_.at(value_idx); }

  /**
   * @return number of tuples to insert
   */
  size_t GetBulkInsertCount() const { return values_.size(); }

  /**
   * @return the hashed value of this plan node
   */
  common::hash_t Hash() const override;

  bool operator==(const AbstractPlanNode &rhs) const override;

  nlohmann::json ToJson() const override;
  void FromJson(const nlohmann::json &j) override;

 private:
  /**
   * OID of the database
   */
  catalog::db_oid_t database_oid_;

  /**
   * OID of namespace
   */
  catalog::namespace_oid_t namespace_oid_;

  /**
   * OID of the table to insert into
   */
  catalog::table_oid_t table_oid_;

  // TODO(Gus, Wan): As an optimization, we can flatten this 2d vector because each inner vector is the same size.
  /**
   * vector of values to insert. Multiple vector of values corresponds to a bulk insert. Values for each tuple are
   * ordered the same across tuples. Parameter info provides column mapping of values
   */
  std::vector<std::vector<const parser::AbstractExpression *>> values_;

  /**
   * parameter information. Provides which column a value should be inserted into. For example, for a tuple t at
   * values_[t], the value at index i (values_[t][i]) should be inserted into column parameter_info_[i]
   * @warning This relies on the assumption that values are ordered the same for every tuple in the bulk insert
   */
  std::vector<catalog::col_oid_t> parameter_info_;
};

DEFINE_JSON_DECLARATIONS(InsertPlanNode);

}  // namespace terrier::planner<|MERGE_RESOLUTION|>--- conflicted
+++ resolved
@@ -133,13 +133,8 @@
    */
   InsertPlanNode(std::vector<std::shared_ptr<AbstractPlanNode>> &&children, std::shared_ptr<OutputSchema> output_schema,
                  catalog::db_oid_t database_oid, catalog::namespace_oid_t namespace_oid, catalog::table_oid_t table_oid,
-<<<<<<< HEAD
                  std::vector<std::vector<const parser::AbstractExpression *>> &&values,
-                 std::unordered_map<uint32_t, catalog::col_oid_t> &&parameter_info)
-=======
-                 std::vector<std::vector<type::TransientValue>> &&values,
                  std::vector<catalog::col_oid_t> &&parameter_info)
->>>>>>> fd6438d6
       : AbstractPlanNode(std::move(children), std::move(output_schema)),
         database_oid_(database_oid),
         namespace_oid_(namespace_oid),
