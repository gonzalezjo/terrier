#pragma once

#include <memory>
#include <string>
#include <utility>
#include <vector>
#include "planner/plannodes/abstract_join_plan_node.h"

namespace terrier::planner {

/**
 * Plan node for nested loop joins
 */
class NestedLoopJoinPlanNode : public AbstractJoinPlanNode {
 public:
  /**
   * Builder for nested loop join plan node
   */
  class Builder : public AbstractJoinPlanNode::Builder<Builder> {
   public:
    Builder() = default;

    /**
     * Don't allow builder to be copied or moved
     */
    DISALLOW_COPY_AND_MOVE(Builder);

    /**
     * Set left keys
     * @param left_keys Left keys
     * @returns builder object
     */
    Builder &SetLeftKeys(std::vector<const parser::AbstractExpression *> left_keys) {
      left_keys_ = std::move(left_keys);
      return *this;
    }

    /**
     * Set right keys
     * @param right_keys Right keys
     * @returns builder object
     */
    Builder &SetRightKeys(std::vector<const parser::AbstractExpression *> right_keys) {
      right_keys_ = std::move(right_keys);
      return *this;
    }

    /**
     * Build the nested loop join plan node
     * @return plan node
     */
<<<<<<< HEAD
    std::shared_ptr<NestedLoopJoinPlanNode> Build() {
      return std::shared_ptr<NestedLoopJoinPlanNode>(new NestedLoopJoinPlanNode(
          std::move(children_), std::move(output_schema_), join_type_, join_predicate_, left_keys_, right_keys_));
=======
    std::unique_ptr<NestedLoopJoinPlanNode> Build() {
      return std::unique_ptr<NestedLoopJoinPlanNode>(
          new NestedLoopJoinPlanNode(std::move(children_), std::move(output_schema_), join_type_, join_predicate_));
>>>>>>> cd670a39
    }

   protected:
    /**
     * Left keys
     */
    std::vector<const parser::AbstractExpression *> left_keys_;

    /**
     * Right keys
     */
    std::vector<const parser::AbstractExpression *> right_keys_;
  };

 private:
  /**
   * @param children child plan nodes
   * @param output_schema Schema representing the structure of the output of this plan node
   * @param join_type logical join type
   * @param predicate join predicate
   */
<<<<<<< HEAD
  NestedLoopJoinPlanNode(std::vector<std::shared_ptr<AbstractPlanNode>> &&children,
                         std::shared_ptr<OutputSchema> output_schema, LogicalJoinType join_type,
                         const parser::AbstractExpression *predicate,
                         std::vector<const parser::AbstractExpression *> left_keys,
                         std::vector<const parser::AbstractExpression *> right_keys)
      : AbstractJoinPlanNode(std::move(children), std::move(output_schema), join_type, predicate),
        left_keys_(std::move(left_keys)),
        right_keys_(std::move(right_keys)) {}
=======
  NestedLoopJoinPlanNode(std::vector<std::unique_ptr<AbstractPlanNode>> &&children,
                         std::unique_ptr<OutputSchema> output_schema, LogicalJoinType join_type,
                         common::ManagedPointer<parser::AbstractExpression> predicate)
      : AbstractJoinPlanNode(std::move(children), std::move(output_schema), join_type, predicate) {}
>>>>>>> cd670a39

 public:
  /**
   * Default constructor used for deserialization
   */
  NestedLoopJoinPlanNode() = default;

  DISALLOW_COPY_AND_MOVE(NestedLoopJoinPlanNode)

  /**
   * @return the type of this plan node
   */
  PlanNodeType GetPlanNodeType() const override { return PlanNodeType::NESTLOOP; }

  /**
   * @return left keys
   */
  const std::vector<const parser::AbstractExpression *> &GetLeftKeys() const { return left_keys_; }

  /**
   * @return right keys
   */
  const std::vector<const parser::AbstractExpression *> &GetRightKeys() const { return right_keys_; }

  /**
   * @return the NestedLooped value of this plan node
   */
  common::hash_t Hash() const override;

  bool operator==(const AbstractPlanNode &rhs) const override;

  nlohmann::json ToJson() const override;
<<<<<<< HEAD
  void FromJson(const nlohmann::json &j) override;

 private:
  /**
   * Left keys
   */
  std::vector<const parser::AbstractExpression *> left_keys_;

  /**
   * Right keys
   */
  std::vector<const parser::AbstractExpression *> right_keys_;
=======
  std::vector<std::unique_ptr<parser::AbstractExpression>> FromJson(const nlohmann::json &j) override;
>>>>>>> cd670a39
};

DEFINE_JSON_DECLARATIONS(NestedLoopJoinPlanNode);

}  // namespace terrier::planner<|MERGE_RESOLUTION|>--- conflicted
+++ resolved
@@ -30,7 +30,7 @@
      * @param left_keys Left keys
      * @returns builder object
      */
-    Builder &SetLeftKeys(std::vector<const parser::AbstractExpression *> left_keys) {
+    Builder &SetLeftKeys(std::vector<common::ManagedPointer<parser::AbstractExpression>> left_keys) {
       left_keys_ = std::move(left_keys);
       return *this;
     }
@@ -40,7 +40,7 @@
      * @param right_keys Right keys
      * @returns builder object
      */
-    Builder &SetRightKeys(std::vector<const parser::AbstractExpression *> right_keys) {
+    Builder &SetRightKeys(std::vector<common::ManagedPointer<parser::AbstractExpression>> right_keys) {
       right_keys_ = std::move(right_keys);
       return *this;
     }
@@ -49,27 +49,21 @@
      * Build the nested loop join plan node
      * @return plan node
      */
-<<<<<<< HEAD
-    std::shared_ptr<NestedLoopJoinPlanNode> Build() {
-      return std::shared_ptr<NestedLoopJoinPlanNode>(new NestedLoopJoinPlanNode(
+    std::unique_ptr<NestedLoopJoinPlanNode> Build() {
+      return std::unique_ptr<NestedLoopJoinPlanNode>(new NestedLoopJoinPlanNode(
           std::move(children_), std::move(output_schema_), join_type_, join_predicate_, left_keys_, right_keys_));
-=======
-    std::unique_ptr<NestedLoopJoinPlanNode> Build() {
-      return std::unique_ptr<NestedLoopJoinPlanNode>(
-          new NestedLoopJoinPlanNode(std::move(children_), std::move(output_schema_), join_type_, join_predicate_));
->>>>>>> cd670a39
     }
 
    protected:
     /**
      * Left keys
      */
-    std::vector<const parser::AbstractExpression *> left_keys_;
+    std::vector<common::ManagedPointer<parser::AbstractExpression>> left_keys_;
 
     /**
      * Right keys
      */
-    std::vector<const parser::AbstractExpression *> right_keys_;
+    std::vector<common::ManagedPointer<parser::AbstractExpression>> right_keys_;
   };
 
  private:
@@ -79,21 +73,14 @@
    * @param join_type logical join type
    * @param predicate join predicate
    */
-<<<<<<< HEAD
-  NestedLoopJoinPlanNode(std::vector<std::shared_ptr<AbstractPlanNode>> &&children,
-                         std::shared_ptr<OutputSchema> output_schema, LogicalJoinType join_type,
-                         const parser::AbstractExpression *predicate,
-                         std::vector<const parser::AbstractExpression *> left_keys,
-                         std::vector<const parser::AbstractExpression *> right_keys)
+  NestedLoopJoinPlanNode(std::vector<std::unique_ptr<AbstractPlanNode>> &&children,
+                         std::unique_ptr<OutputSchema> output_schema, LogicalJoinType join_type,
+                         common::ManagedPointer<parser::AbstractExpression> predicate,
+                         std::vector<common::ManagedPointer<parser::AbstractExpression>> left_keys,
+                         std::vector<common::ManagedPointer<parser::AbstractExpression>> right_keys)
       : AbstractJoinPlanNode(std::move(children), std::move(output_schema), join_type, predicate),
         left_keys_(std::move(left_keys)),
         right_keys_(std::move(right_keys)) {}
-=======
-  NestedLoopJoinPlanNode(std::vector<std::unique_ptr<AbstractPlanNode>> &&children,
-                         std::unique_ptr<OutputSchema> output_schema, LogicalJoinType join_type,
-                         common::ManagedPointer<parser::AbstractExpression> predicate)
-      : AbstractJoinPlanNode(std::move(children), std::move(output_schema), join_type, predicate) {}
->>>>>>> cd670a39
 
  public:
   /**
@@ -111,12 +98,12 @@
   /**
    * @return left keys
    */
-  const std::vector<const parser::AbstractExpression *> &GetLeftKeys() const { return left_keys_; }
+  const std::vector<common::ManagedPointer<parser::AbstractExpression>> &GetLeftKeys() const { return left_keys_; }
 
   /**
    * @return right keys
    */
-  const std::vector<const parser::AbstractExpression *> &GetRightKeys() const { return right_keys_; }
+  const std::vector<common::ManagedPointer<parser::AbstractExpression>> &GetRightKeys() const { return right_keys_; }
 
   /**
    * @return the NestedLooped value of this plan node
@@ -126,22 +113,18 @@
   bool operator==(const AbstractPlanNode &rhs) const override;
 
   nlohmann::json ToJson() const override;
-<<<<<<< HEAD
-  void FromJson(const nlohmann::json &j) override;
+  std::vector<std::unique_ptr<parser::AbstractExpression>> FromJson(const nlohmann::json &j) override;
 
  private:
   /**
    * Left keys
    */
-  std::vector<const parser::AbstractExpression *> left_keys_;
+  std::vector<common::ManagedPointer<parser::AbstractExpression>> left_keys_;
 
   /**
    * Right keys
    */
-  std::vector<const parser::AbstractExpression *> right_keys_;
-=======
-  std::vector<std::unique_ptr<parser::AbstractExpression>> FromJson(const nlohmann::json &j) override;
->>>>>>> cd670a39
+  std::vector<common::ManagedPointer<parser::AbstractExpression>> right_keys_;
 };
 
 DEFINE_JSON_DECLARATIONS(NestedLoopJoinPlanNode);
