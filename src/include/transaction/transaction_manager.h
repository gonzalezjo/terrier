#pragma once
#include <queue>
#include <unordered_set>
#include <utility>
#include "common/gate.h"
#include "common/spin_latch.h"
#include "common/strong_typedef.h"
#include "di/di_help.h"
#include "storage/data_table.h"
#include "storage/record_buffer.h"
#include "storage/undo_record.h"
#include "transaction/timestamp_manager.h"

#include "storage/write_ahead_log/log_manager.h"
#include "transaction/transaction_context.h"
#include "transaction/transaction_defs.h"

namespace terrier::transaction {
/**
 * A transaction manager maintains global state about all running transactions, and is responsible for creating,
 * committing and aborting transactions
 */
class TransactionManager {
  // TODO(Tianyu): Implement the global transaction tables
 public:
  DECLARE_ANNOTATION(GC_ENABLED)
  /**
   * Initializes a new transaction manager. Transactions will use the given object pool as source of their undo
   * buffers.
   * @param timestamp_manager timestamp manager that manages timestamps for transactions
   * @param deferred_action_manager deferred action manager to use for transactions
   * @param buffer_pool the buffer pool to use for transaction undo buffers
   * @param gc_enabled true if txns should be stored in a local queue to hand off to the GC, false otherwise
   * @param log_manager the log manager in the system, or DISABLED(nulllptr) if logging is turned off.
   */
  BOOST_DI_INJECT(TransactionManager, TimestampManager *timestamp_manager,
                  DeferredActionManager *deferred_action_manager, storage::RecordBufferSegmentPool *buffer_pool,
                  (named = GC_ENABLED) bool gc_enabled, storage::LogManager *log_manager)
      : timestamp_manager_(timestamp_manager),
        deferred_action_manager_(deferred_action_manager),
        buffer_pool_(buffer_pool),
        gc_enabled_(gc_enabled),
        log_manager_(log_manager) {
    TERRIER_ASSERT(timestamp_manager_ != DISABLED, "transaction manager cannot function without a timestamp manager");
  }

  /**
   * Begins a transaction.
   * @return transaction context for the newly begun transaction
   */
  TransactionContext *BeginTransaction();

  /**
   * Commits a transaction, making all of its changes visible to others.
   * @param txn the transaction to commit
   * @param callback function pointer of the callback to invoke when commit is
   * @param callback_arg a void * argument that can be passed to the callback function when invoked
   * @return commit timestamp of this transaction
   */
  timestamp_t Commit(TransactionContext *txn, transaction::callback_fn callback, void *callback_arg);

  /**
   * Aborts a transaction, rolling back its changes (if any).
   * @param txn the transaction to abort.
   * @return abort timestamp of this transaction.
   */
  timestamp_t Abort(TransactionContext *txn);

  /**
   * @return true if gc_enabled and storing completed txns in local queue, false otherwise
   */
  bool GCEnabled() const { return gc_enabled_; }

  /**
   * Return a copy of the completed txns queue and empty the local version
   * @return copy of the completed txns for the GC to process
   */
  TransactionQueue CompletedTransactionsForGC();

<<<<<<< HEAD
  /**
   * Adds the action to a buffered list of deferred actions.  This action will
   * be triggered no sooner than when the epoch (timestamp of oldest running
   * transaction) is more recent than the time this function was called.
   * @param a functional implementation of the action that is deferred
   */
  void DeferAction(const Action &a);

  /**
   * Transfers the buffered list of deferred actions to the GC for eventual
   * execution.
   * @return the deferred actions as a sorted queue of pairs where the timestamp is
   *         earliest epoch the associated action can safely fire
   */
  std::queue<std::pair<timestamp_t, Action>> DeferredActionsForGC();

=======
>>>>>>> 2159c73d
 private:
  TimestampManager *timestamp_manager_;
  DeferredActionManager *deferred_action_manager_;
  storage::RecordBufferSegmentPool *buffer_pool_;

  common::Gate txn_gate_;

  bool gc_enabled_ = false;
  TransactionQueue completed_txns_;
  common::SpinLatch completed_txns_latch_;
  storage::LogManager *const log_manager_;

  timestamp_t ReadOnlyCommitCriticalSection(TransactionContext *txn, transaction::callback_fn callback,
                                            void *callback_arg);

  timestamp_t UpdatingCommitCriticalSection(TransactionContext *txn, transaction::callback_fn callback,
                                            void *callback_arg);

  void LogCommit(TransactionContext *txn, timestamp_t commit_time, transaction::callback_fn callback,
                 void *callback_arg);

  void LogAbort(TransactionContext *txn);

  void Rollback(TransactionContext *txn, const storage::UndoRecord &record) const;

  void DeallocateColumnUpdateIfVarlen(TransactionContext *txn, storage::UndoRecord *undo,
                                      uint16_t projection_list_index,
                                      const storage::TupleAccessStrategy &accessor) const;

  void DeallocateInsertedTupleIfVarlen(TransactionContext *txn, storage::UndoRecord *undo,
                                       const storage::TupleAccessStrategy &accessor) const;
  void GCLastUpdateOnAbort(TransactionContext *txn);
};
}  // namespace terrier::transaction<|MERGE_RESOLUTION|>--- conflicted
+++ resolved
@@ -77,25 +77,6 @@
    */
   TransactionQueue CompletedTransactionsForGC();
 
-<<<<<<< HEAD
-  /**
-   * Adds the action to a buffered list of deferred actions.  This action will
-   * be triggered no sooner than when the epoch (timestamp of oldest running
-   * transaction) is more recent than the time this function was called.
-   * @param a functional implementation of the action that is deferred
-   */
-  void DeferAction(const Action &a);
-
-  /**
-   * Transfers the buffered list of deferred actions to the GC for eventual
-   * execution.
-   * @return the deferred actions as a sorted queue of pairs where the timestamp is
-   *         earliest epoch the associated action can safely fire
-   */
-  std::queue<std::pair<timestamp_t, Action>> DeferredActionsForGC();
-
-=======
->>>>>>> 2159c73d
  private:
   TimestampManager *timestamp_manager_;
   DeferredActionManager *deferred_action_manager_;
