#include "optimizer/optimizer.h"

#include <memory>
#include <utility>
#include <vector>

#include "common/error/exception.h"
#include "common/scoped_timer.h"
#include "optimizer/binding.h"
#include "optimizer/input_column_deriver.h"
#include "optimizer/operator_visitor.h"
#include "optimizer/optimization_context.h"
#include "optimizer/optimizer_task_pool.h"
#include "optimizer/plan_generator.h"
#include "optimizer/properties.h"
#include "optimizer/property_enforcer.h"
#include "optimizer/rule.h"
#include "planner/plannodes/abstract_plan_node.h"

namespace terrier::optimizer {

void Optimizer::Reset() { context_ = std::make_unique<OptimizerContext>(common::ManagedPointer(cost_model_)); }

std::unique_ptr<planner::AbstractPlanNode> Optimizer::BuildPlanTree(transaction::TransactionContext *txn,
                                                                    catalog::CatalogAccessor *accessor,
                                                                    StatsStorage *storage, QueryInfo query_info,
                                                                    std::unique_ptr<AbstractOptimizerNode> op_tree) {
  context_->SetTxn(txn);
  context_->SetCatalogAccessor(accessor);
  context_->SetStatsStorage(storage);

  // Generate initial operator tree from query tree
  GroupExpression *gexpr = nullptr;
  UNUSED_ATTRIBUTE bool insert = context_->RecordOptimizerNodeIntoGroup(common::ManagedPointer(op_tree), &gexpr);
  TERRIER_ASSERT(insert && gexpr, "Logical expression tree should insert");

  group_id_t root_id = gexpr->GetGroupID();

  // Physical properties
  PropertySet *phys_properties = query_info.GetPhysicalProperties();

  // Give ManagedPointers to ChooseBestPlan
  std::vector<common::ManagedPointer<parser::AbstractExpression>> output_exprs;
  for (auto expr : query_info.GetOutputExprs()) {
    output_exprs.push_back(expr);
  }

  try {
    OptimizeLoop(root_id, phys_properties);
  } catch (OptimizerException &e) {
    OPTIMIZER_LOG_WARN("Optimize Loop ended prematurely: {0}", e.what());
  }

  try {
    auto best_plan = ChooseBestPlan(txn, accessor, root_id, phys_properties, output_exprs);

    // Reset memo after finishing the optimization
    Reset();
    return best_plan;
  } catch (Exception &e) {
    Reset();
    throw e;
  }
}

std::unique_ptr<planner::AbstractPlanNode> Optimizer::ChooseBestPlan(
    transaction::TransactionContext *txn, catalog::CatalogAccessor *accessor, group_id_t id,
    PropertySet *required_props, const std::vector<common::ManagedPointer<parser::AbstractExpression>> &required_cols) {
  Group *group = context_->GetMemo().GetGroupByID(id);
  auto gexpr = group->GetBestExpression(required_props);

<<<<<<< HEAD
  OPTIMIZER_LOG_TRACE("Choosing best plan for group {0} with op {1}", gexpr->GetGroupID(),
                      gexpr->Contents()->GetName().c_str());
=======
  OPTIMIZER_LOG_TRACE("Choosing best plan for group " + std::to_string(gexpr->GetGroupID().UnderlyingValue()) +
                      " with op " + gexpr->Contents()->GetName());
>>>>>>> e105d4ee

  std::vector<group_id_t> child_groups = gexpr->GetChildGroupIDs();

  // required_input_props is owned by the GroupExpression
  auto required_input_props = gexpr->GetInputProperties(required_props);
  TERRIER_ASSERT(required_input_props.size() == child_groups.size(), "input properties and group size mismatch");

  // Firstly derive input/output columns
  InputColumnDeriver deriver(txn, accessor);
  auto output_input_cols_pair = deriver.DeriveInputColumns(gexpr, required_props, required_cols, &context_->GetMemo());

  auto &output_cols = output_input_cols_pair.first;
  auto &input_cols = output_input_cols_pair.second;
  TERRIER_ASSERT(input_cols.size() == required_input_props.size(), "input columns and input properties size mismatch");

  // Derive chidren plans first because they are useful in the derivation of
  // root plan. Also keep propagate expression to column offset mapping
  std::vector<std::unique_ptr<planner::AbstractPlanNode>> children_plans;
  std::vector<ExprMap> children_expr_map;
  for (size_t i = 0; i < child_groups.size(); ++i) {
    ExprMap child_expr_map;
    for (unsigned offset = 0; offset < input_cols[i].size(); ++offset) {
      TERRIER_ASSERT(input_cols[i][offset] != nullptr, "invalid input column found");
      child_expr_map[input_cols[i][offset]] = offset;
    }

    auto child_plan = ChooseBestPlan(txn, accessor, child_groups[i], required_input_props[i], input_cols[i]);
    TERRIER_ASSERT(child_plan != nullptr, "child should have derived a non-null plan...");

    children_plans.emplace_back(std::move(child_plan));
    children_expr_map.push_back(child_expr_map);
  }

  // Derive root plan
  auto *op = new OperatorNode(gexpr->Contents(), {}, txn);

  PlanGenerator generator;
  auto plan = generator.ConvertOpNode(txn, accessor, op, required_props, required_cols, output_cols,
                                      std::move(children_plans), std::move(children_expr_map));
<<<<<<< HEAD
  OPTIMIZER_LOG_TRACE("Finish Choosing best plan for group {0}", id);
=======
  OPTIMIZER_LOG_TRACE("Finish Choosing best plan for group " + std::to_string(id.UnderlyingValue()));
>>>>>>> e105d4ee

  delete op;
  return plan;
}

void Optimizer::OptimizeLoop(group_id_t root_group_id, PropertySet *required_props) {
  auto root_context = new OptimizationContext(context_.get(), required_props->Copy());
  auto task_stack = new OptimizerTaskStack();
  context_->SetTaskPool(task_stack);
  context_->AddOptimizationContext(root_context);

  // Perform rewrite first
  task_stack->Push(new TopDownRewrite(root_group_id, root_context, RuleSetName::PREDICATE_PUSH_DOWN));
  task_stack->Push(new BottomUpRewrite(root_group_id, root_context, RuleSetName::UNNEST_SUBQUERY, false));
  ExecuteTaskStack(task_stack, root_group_id, root_context);

  // Perform optimization after the rewrite
  Memo &memo = context_->GetMemo();
  task_stack->Push(new OptimizeGroup(memo.GetGroupByID(root_group_id), root_context));

  // Derive stats for the only one logical expression before optimizing
  task_stack->Push(new DeriveStats(memo.GetGroupByID(root_group_id)->GetLogicalExpression(), ExprSet{}, root_context));

  ExecuteTaskStack(task_stack, root_group_id, root_context);
}

void Optimizer::ExecuteTaskStack(OptimizerTaskStack *task_stack, group_id_t root_group_id,
                                 OptimizationContext *root_context) {
  auto root_group = context_->GetMemo().GetGroupByID(root_group_id);
  const auto &required_props = root_context->GetRequiredProperties();

  uint64_t elapsed_time = 0;

  // Iterate through the task stack
  while (!task_stack->Empty()) {
    // Check to see if we have at least one plan, and if we have exceeded our
    // timeout limit
    if (elapsed_time >= task_execution_timeout_ && root_group->HasExpressions(required_props)) {
      throw OPTIMIZER_EXCEPTION("Optimizer task execution timed out");
    }

    uint64_t task_runtime = 0;
    auto task = task_stack->Pop();
    {
      common::ScopedTimer<std::chrono::milliseconds> timer(&task_runtime);
      task->Execute();
    }
    delete task;
    elapsed_time += task_runtime;
  }
}

}  // namespace terrier::optimizer<|MERGE_RESOLUTION|>--- conflicted
+++ resolved
@@ -69,13 +69,8 @@
   Group *group = context_->GetMemo().GetGroupByID(id);
   auto gexpr = group->GetBestExpression(required_props);
 
-<<<<<<< HEAD
-  OPTIMIZER_LOG_TRACE("Choosing best plan for group {0} with op {1}", gexpr->GetGroupID(),
-                      gexpr->Contents()->GetName().c_str());
-=======
-  OPTIMIZER_LOG_TRACE("Choosing best plan for group " + std::to_string(gexpr->GetGroupID().UnderlyingValue()) +
-                      " with op " + gexpr->Contents()->GetName());
->>>>>>> e105d4ee
+  OPTIMIZER_LOG_TRACE("Choosing best plan for group " + std::to_string(!gexpr->GetGroupID()) + " with op " +
+                      gexpr->Contents()->GetName());
 
   std::vector<group_id_t> child_groups = gexpr->GetChildGroupIDs();
 
@@ -115,11 +110,7 @@
   PlanGenerator generator;
   auto plan = generator.ConvertOpNode(txn, accessor, op, required_props, required_cols, output_cols,
                                       std::move(children_plans), std::move(children_expr_map));
-<<<<<<< HEAD
-  OPTIMIZER_LOG_TRACE("Finish Choosing best plan for group {0}", id);
-=======
-  OPTIMIZER_LOG_TRACE("Finish Choosing best plan for group " + std::to_string(id.UnderlyingValue()));
->>>>>>> e105d4ee
+  OPTIMIZER_LOG_TRACE("Finish Choosing best plan for group " + std::to_string(!id));
 
   delete op;
   return plan;
