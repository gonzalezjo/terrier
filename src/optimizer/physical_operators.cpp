#include "optimizer/physical_operators.h"
#include <algorithm>
#include <memory>
#include <string>
#include <unordered_map>
#include <unordered_set>
#include <utility>
#include <vector>
#include "optimizer/operator_visitor.h"
#include "parser/expression/abstract_expression.h"

namespace terrier::optimizer {

//===--------------------------------------------------------------------===//
// TableFreeScan
//===--------------------------------------------------------------------===//
BaseOperatorNode *TableFreeScan::Copy() const { return new TableFreeScan(*this); }

Operator TableFreeScan::Make() {
  auto *table_free_scan = new TableFreeScan;
  return Operator(table_free_scan);
}

bool TableFreeScan::operator==(const BaseOperatorNode &r) {
  return (r.GetType() == OpType::TABLEFREESCAN);
  // Again, there isn't any internal data so I guess we're always equal!
}

common::hash_t TableFreeScan::Hash() const {
  common::hash_t hash = BaseOperatorNode::Hash();
  // I guess every TableFreeScan object hashes to the same thing?
  return hash;
}

//===--------------------------------------------------------------------===//
// SeqScan
//===--------------------------------------------------------------------===//
BaseOperatorNode *SeqScan::Copy() const { return new SeqScan(*this); }

Operator SeqScan::Make(catalog::db_oid_t database_oid, catalog::namespace_oid_t namespace_oid,
                       catalog::table_oid_t table_oid, std::vector<AnnotatedExpression> &&predicates,
                       std::string table_alias, bool is_for_update) {
  auto *scan = new SeqScan;
  scan->database_oid_ = database_oid;
  scan->namespace_oid_ = namespace_oid;
  scan->table_oid_ = table_oid;
  scan->predicates_ = std::move(predicates);
  scan->is_for_update_ = is_for_update;
  scan->table_alias_ = std::move(table_alias);
  return Operator(scan);
}

bool SeqScan::operator==(const BaseOperatorNode &r) {
  if (r.GetType() != OpType::SEQSCAN) return false;
  const SeqScan &node = *dynamic_cast<const SeqScan *>(&r);
  if (database_oid_ != node.database_oid_) return false;
  if (namespace_oid_ != node.namespace_oid_) return false;
  if (table_oid_ != node.table_oid_) return false;
  if (predicates_.size() != node.predicates_.size()) return false;
  for (size_t i = 0; i < predicates_.size(); i++) {
    if (predicates_[i].GetExpr() != node.predicates_[i].GetExpr()) return false;
  }
  if (table_alias_ != node.table_alias_) return false;
  return is_for_update_ == node.is_for_update_;
}

common::hash_t SeqScan::Hash() const {
  common::hash_t hash = BaseOperatorNode::Hash();
  hash = common::HashUtil::CombineHashes(hash, common::HashUtil::Hash(database_oid_));
  hash = common::HashUtil::CombineHashes(hash, common::HashUtil::Hash(namespace_oid_));
  hash = common::HashUtil::CombineHashes(hash, common::HashUtil::Hash(table_oid_));
  hash = common::HashUtil::CombineHashInRange(hash, predicates_.begin(), predicates_.end());
  hash = common::HashUtil::CombineHashes(hash, common::HashUtil::Hash(table_alias_));
  hash = common::HashUtil::CombineHashes(hash, common::HashUtil::Hash(is_for_update_));
  return hash;
}

//===--------------------------------------------------------------------===//
// IndexScan
//===--------------------------------------------------------------------===//
BaseOperatorNode *IndexScan::Copy() const {
  auto *scan = new IndexScan;
  scan->database_oid_ = database_oid_;
  scan->namespace_oid_ = namespace_oid_;
  scan->index_oid_ = index_oid_;
  scan->table_alias_ = table_alias_;
  scan->is_for_update_ = is_for_update_;
  scan->predicates_ = predicates_;
  scan->key_column_oid_list_ = key_column_oid_list_;
  scan->expr_type_list_ = expr_type_list_;

  for (auto &val : value_list_) {
    type::TransientValue copy(val);
    scan->value_list_.push_back(std::move(copy));
  }

  return scan;
}

Operator IndexScan::Make(catalog::db_oid_t database_oid, catalog::namespace_oid_t namespace_oid,
                         catalog::index_oid_t index_oid, std::vector<AnnotatedExpression> &&predicates,
                         std::string table_alias, bool is_for_update,
                         std::vector<catalog::col_oid_t> &&key_column_oid_list,
                         std::vector<parser::ExpressionType> &&expr_type_list,
                         std::vector<type::TransientValue> &&value_list) {
  auto *scan = new IndexScan;
  scan->database_oid_ = database_oid;
  scan->namespace_oid_ = namespace_oid;
  scan->index_oid_ = index_oid;
  scan->table_alias_ = std::move(table_alias);
  scan->is_for_update_ = is_for_update;
  scan->predicates_ = std::move(predicates);
  scan->key_column_oid_list_ = std::move(key_column_oid_list);
  scan->expr_type_list_ = std::move(expr_type_list);
  scan->value_list_ = std::move(value_list);

  return Operator(scan);
}

bool IndexScan::operator==(const BaseOperatorNode &r) {
  if (r.GetType() != OpType::INDEXSCAN) return false;
  const IndexScan &node = *dynamic_cast<const IndexScan *>(&r);
  if (database_oid_ != node.database_oid_ || namespace_oid_ != node.namespace_oid_ || index_oid_ != node.index_oid_ ||
      table_alias_ != node.table_alias_ || key_column_oid_list_ != node.key_column_oid_list_ ||
      expr_type_list_ != node.expr_type_list_ || predicates_.size() != node.predicates_.size() ||
      key_column_oid_list_.size() != node.key_column_oid_list_.size() || is_for_update_ != node.is_for_update_ ||
      expr_type_list_.size() != node.expr_type_list_.size() || value_list_.size() != node.value_list_.size())
    return false;

  for (size_t i = 0; i < predicates_.size(); i++) {
    if (predicates_[i].GetExpr() != node.predicates_[i].GetExpr()) return false;
  }
  if (key_column_oid_list_ != node.key_column_oid_list_) return false;
  if (expr_type_list_ != node.expr_type_list_) return false;
  if (value_list_ != node.value_list_) return false;
  return true;
}

common::hash_t IndexScan::Hash() const {
  common::hash_t hash = BaseOperatorNode::Hash();
  hash = common::HashUtil::CombineHashes(hash, common::HashUtil::Hash(database_oid_));
  hash = common::HashUtil::CombineHashes(hash, common::HashUtil::Hash(namespace_oid_));
  hash = common::HashUtil::CombineHashes(hash, common::HashUtil::Hash(index_oid_));
  hash = common::HashUtil::CombineHashes(hash, common::HashUtil::Hash(table_alias_));
  hash = common::HashUtil::CombineHashes(hash, common::HashUtil::Hash(is_for_update_));
  for (auto &pred : predicates_) {
    auto expr = pred.GetExpr();
    if (expr)
      hash = common::HashUtil::SumHashes(hash, expr->Hash());
    else
      hash = common::HashUtil::SumHashes(hash, BaseOperatorNode::Hash());
  }
  for (auto &col_oid : key_column_oid_list_)
    hash = common::HashUtil::CombineHashes(hash, common::HashUtil::Hash(&col_oid));
  for (auto &expr_type : expr_type_list_)
    hash = common::HashUtil::CombineHashes(hash, common::HashUtil::Hash(&expr_type));
  for (auto &val : value_list_) hash = common::HashUtil::CombineHashes(hash, val.Hash());
  return hash;
}

//===--------------------------------------------------------------------===//
// External file scan
//===--------------------------------------------------------------------===//
BaseOperatorNode *ExternalFileScan::Copy() const { return new ExternalFileScan(*this); }

Operator ExternalFileScan::Make(parser::ExternalFileFormat format, std::string file_name, char delimiter, char quote,
                                char escape, std::string null_string) {
  auto *get = new ExternalFileScan();
  get->format_ = format;
  get->file_name_ = std::move(file_name);
  get->delimiter_ = delimiter;
  get->quote_ = quote;
  get->escape_ = escape;
  get->null_string_ = std::move(null_string);
  return Operator(get);
}

bool ExternalFileScan::operator==(const BaseOperatorNode &r) {
  if (r.GetType() != OpType::EXTERNALFILESCAN) return false;
  const auto &get = *dynamic_cast<const ExternalFileScan *>(&r);
  return (format_ == get.format_ && file_name_ == get.file_name_ && delimiter_ == get.delimiter_ &&
          quote_ == get.quote_ && escape_ == get.escape_ && null_string_ == get.null_string_);
}

common::hash_t ExternalFileScan::Hash() const {
  common::hash_t hash = BaseOperatorNode::Hash();
  hash = common::HashUtil::CombineHashes(hash, common::HashUtil::Hash(format_));
  hash = common::HashUtil::CombineHashes(hash, common::HashUtil::Hash(file_name_));
  hash = common::HashUtil::CombineHashes(hash, common::HashUtil::Hash(delimiter_));
  hash = common::HashUtil::CombineHashes(hash, common::HashUtil::Hash(quote_));
  hash = common::HashUtil::CombineHashes(hash, common::HashUtil::Hash(escape_));
  hash = common::HashUtil::CombineHashes(hash, common::HashUtil::Hash(null_string_));
  return hash;
}

//===--------------------------------------------------------------------===//
// Query derived scan
//===--------------------------------------------------------------------===//
BaseOperatorNode *QueryDerivedScan::Copy() const { return new QueryDerivedScan(*this); }

Operator QueryDerivedScan::Make(
    std::string table_alias,
    std::unordered_map<std::string, common::ManagedPointer<const parser::AbstractExpression>> &&alias_to_expr_map) {
  auto *get = new QueryDerivedScan;
  get->table_alias_ = std::move(table_alias);
  get->alias_to_expr_map_ = alias_to_expr_map;

  return Operator(get);
}

bool QueryDerivedScan::operator==(const BaseOperatorNode &r) {
  if (r.GetType() != OpType::QUERYDERIVEDSCAN) return false;
  const QueryDerivedScan &node = *static_cast<const QueryDerivedScan *>(&r);
  if (table_alias_ != node.table_alias_) return false;
  return alias_to_expr_map_ == node.alias_to_expr_map_;
}

common::hash_t QueryDerivedScan::Hash() const {
  common::hash_t hash = BaseOperatorNode::Hash();
  hash = common::HashUtil::CombineHashes(hash, common::HashUtil::Hash(table_alias_));
  for (auto &iter : alias_to_expr_map_) {
    hash = common::HashUtil::CombineHashes(hash, common::HashUtil::Hash(iter.first));
    hash = common::HashUtil::CombineHashes(hash, common::HashUtil::Hash(iter.second));
  }
  return hash;
}

//===--------------------------------------------------------------------===//
// OrderBy
//===--------------------------------------------------------------------===//
BaseOperatorNode *OrderBy::Copy() const { return new OrderBy(*this); }

Operator OrderBy::Make() {
  auto *order_by = new OrderBy;

  return Operator(order_by);
}

bool OrderBy::operator==(const BaseOperatorNode &r) {
  return (r.GetType() == OpType::ORDERBY);
  // Again, there isn't any internal data so I guess we're always equal!
}

common::hash_t OrderBy::Hash() const {
  common::hash_t hash = BaseOperatorNode::Hash();
  // I guess every OrderBy object hashes to the same thing?
  return hash;
}

//===--------------------------------------------------------------------===//
// PhysicalLimit
//===--------------------------------------------------------------------===//
BaseOperatorNode *Limit::Copy() const { return new Limit(*this); }

Operator Limit::Make(size_t offset, size_t limit,
                     std::vector<common::ManagedPointer<const parser::AbstractExpression>> &&sort_columns,
                     std::vector<planner::OrderByOrderingType> &&sort_directions) {
  auto *limit_op = new Limit;
  limit_op->offset_ = offset;
  limit_op->limit_ = limit;
  limit_op->sort_exprs_ = std::move(sort_columns);
  limit_op->sort_directions_ = std::move(sort_directions);
  return Operator(limit_op);
}

bool Limit::operator==(const BaseOperatorNode &r) {
  if (r.GetType() != OpType::LIMIT) return false;
  const Limit &node = *static_cast<const Limit *>(&r);
  if (offset_ != node.offset_) return false;
  if (limit_ != node.limit_) return false;
  if (sort_exprs_ != node.sort_exprs_) return false;
  if (sort_directions_ != node.sort_directions_) return false;
  return (true);
}

common::hash_t Limit::Hash() const {
  common::hash_t hash = BaseOperatorNode::Hash();
  hash = common::HashUtil::CombineHashes(hash, common::HashUtil::Hash(offset_));
  hash = common::HashUtil::CombineHashes(hash, common::HashUtil::Hash(limit_));
  hash = common::HashUtil::CombineHashInRange(hash, sort_exprs_.begin(), sort_exprs_.end());
  hash = common::HashUtil::CombineHashInRange(hash, sort_directions_.begin(), sort_directions_.end());
  return hash;
}

//===--------------------------------------------------------------------===//
// InnerNLJoin
//===--------------------------------------------------------------------===//
BaseOperatorNode *InnerNLJoin::Copy() const { return new InnerNLJoin(*this); }

Operator InnerNLJoin::Make(std::vector<AnnotatedExpression> &&join_predicates,
                           std::vector<common::ManagedPointer<const parser::AbstractExpression>> &&left_keys,
                           std::vector<common::ManagedPointer<const parser::AbstractExpression>> &&right_keys) {
  auto *join = new InnerNLJoin();
  join->join_predicates_ = std::move(join_predicates);
  join->left_keys_ = std::move(left_keys);
  join->right_keys_ = std::move(right_keys);

  return Operator(join);
}

common::hash_t InnerNLJoin::Hash() const {
  common::hash_t hash = BaseOperatorNode::Hash();
  for (auto &expr : left_keys_) hash = common::HashUtil::CombineHashes(hash, expr->Hash());
  for (auto &expr : right_keys_) hash = common::HashUtil::CombineHashes(hash, expr->Hash());
  for (auto &pred : join_predicates_) {
    auto expr = pred.GetExpr();
    if (expr)
      hash = common::HashUtil::SumHashes(hash, expr->Hash());
    else
      hash = common::HashUtil::SumHashes(hash, BaseOperatorNode::Hash());
  }
  return hash;
}

bool InnerNLJoin::operator==(const BaseOperatorNode &r) {
  if (r.GetType() != OpType::INNERNLJOIN) return false;
  const InnerNLJoin &node = *dynamic_cast<const InnerNLJoin *>(&r);
  if (left_keys_.size() != node.left_keys_.size() || right_keys_.size() != node.right_keys_.size() ||
      join_predicates_.size() != node.join_predicates_.size())
    return false;
  if (join_predicates_ != node.join_predicates_) return false;
  for (size_t i = 0; i < left_keys_.size(); i++) {
    if (*(left_keys_[i]) != *(node.left_keys_[i])) return false;
  }
  for (size_t i = 0; i < right_keys_.size(); i++) {
    if (*(right_keys_[i]) != *(node.right_keys_[i])) return false;
  }
  return true;
}

//===--------------------------------------------------------------------===//
// LeftNLJoin
//===--------------------------------------------------------------------===//
BaseOperatorNode *LeftNLJoin::Copy() const { return new LeftNLJoin(*this); }

Operator LeftNLJoin::Make(common::ManagedPointer<const parser::AbstractExpression> join_predicate) {
  auto *join = new LeftNLJoin();
  join->join_predicate_ = join_predicate;
  return Operator(join);
}

common::hash_t LeftNLJoin::Hash() const {
  common::hash_t hash = BaseOperatorNode::Hash();
  hash = common::HashUtil::CombineHashes(hash, join_predicate_->Hash());
  return hash;
}

bool LeftNLJoin::operator==(const BaseOperatorNode &r) {
  if (r.GetType() != OpType::LEFTNLJOIN) return false;
  const LeftNLJoin &node = *static_cast<const LeftNLJoin *>(&r);
  return (*join_predicate_ == *(node.join_predicate_));
}
//===--------------------------------------------------------------------===//
// RightNLJoin
//===--------------------------------------------------------------------===//
BaseOperatorNode *RightNLJoin::Copy() const { return new RightNLJoin(*this); }

Operator RightNLJoin::Make(common::ManagedPointer<const parser::AbstractExpression> join_predicate) {
  auto *join = new RightNLJoin();
  join->join_predicate_ = join_predicate;
  return Operator(join);
}

common::hash_t RightNLJoin::Hash() const {
  common::hash_t hash = BaseOperatorNode::Hash();
  hash = common::HashUtil::CombineHashes(hash, join_predicate_->Hash());
  return hash;
}

bool RightNLJoin::operator==(const BaseOperatorNode &r) {
  if (r.GetType() != OpType::RIGHTNLJOIN) return false;
  const RightNLJoin &node = *static_cast<const RightNLJoin *>(&r);
  return (*join_predicate_ == *(node.join_predicate_));
}

//===--------------------------------------------------------------------===//
// OuterNLJoin
//===--------------------------------------------------------------------===//
BaseOperatorNode *OuterNLJoin::Copy() const { return new OuterNLJoin(*this); }

Operator OuterNLJoin::Make(common::ManagedPointer<const parser::AbstractExpression> join_predicate) {
  auto *join = new OuterNLJoin();
  join->join_predicate_ = join_predicate;
  return Operator(join);
}

common::hash_t OuterNLJoin::Hash() const {
  common::hash_t hash = BaseOperatorNode::Hash();
  hash = common::HashUtil::CombineHashes(hash, join_predicate_->Hash());
  return hash;
}

bool OuterNLJoin::operator==(const BaseOperatorNode &r) {
  if (r.GetType() != OpType::OUTERNLJOIN) return false;
  const OuterNLJoin &node = *static_cast<const OuterNLJoin *>(&r);
  return (*join_predicate_ == *(node.join_predicate_));
}

//===--------------------------------------------------------------------===//
// InnerHashJoin
//===--------------------------------------------------------------------===//
BaseOperatorNode *InnerHashJoin::Copy() const { return new InnerHashJoin(*this); }

Operator InnerHashJoin::Make(std::vector<AnnotatedExpression> &&join_predicates,
                             std::vector<common::ManagedPointer<const parser::AbstractExpression>> &&left_keys,
                             std::vector<common::ManagedPointer<const parser::AbstractExpression>> &&right_keys) {
  auto *join = new InnerHashJoin();
  join->join_predicates_ = std::move(join_predicates);
  join->left_keys_ = std::move(left_keys);
  join->right_keys_ = std::move(right_keys);
  return Operator(join);
}

common::hash_t InnerHashJoin::Hash() const {
  common::hash_t hash = BaseOperatorNode::Hash();
  for (auto &expr : left_keys_) hash = common::HashUtil::CombineHashes(hash, expr->Hash());
  for (auto &expr : right_keys_) hash = common::HashUtil::CombineHashes(hash, expr->Hash());
  for (auto &pred : join_predicates_) {
    auto expr = pred.GetExpr();
    if (expr)
      hash = common::HashUtil::SumHashes(hash, expr->Hash());
    else
      hash = common::HashUtil::SumHashes(hash, BaseOperatorNode::Hash());
  }
  return hash;
}

bool InnerHashJoin::operator==(const BaseOperatorNode &r) {
  if (r.GetType() != OpType::INNERHASHJOIN) return false;
  const InnerHashJoin &node = *dynamic_cast<const InnerHashJoin *>(&r);
  if (left_keys_.size() != node.left_keys_.size() || right_keys_.size() != node.right_keys_.size() ||
      join_predicates_.size() != node.join_predicates_.size())
    return false;
  if (join_predicates_ != node.join_predicates_) return false;
  for (size_t i = 0; i < left_keys_.size(); i++) {
    if (*(left_keys_[i]) != *(node.left_keys_[i])) return false;
  }
  for (size_t i = 0; i < right_keys_.size(); i++) {
    if (*(right_keys_[i]) != *(node.right_keys_[i])) return false;
  }
  return true;
}

//===--------------------------------------------------------------------===//
// LeftHashJoin
//===--------------------------------------------------------------------===//
BaseOperatorNode *LeftHashJoin::Copy() const { return new LeftHashJoin(*this); }

Operator LeftHashJoin::Make(common::ManagedPointer<const parser::AbstractExpression> join_predicate) {
  auto *join = new LeftHashJoin();
  join->join_predicate_ = join_predicate;
  return Operator(join);
}

common::hash_t LeftHashJoin::Hash() const {
  common::hash_t hash = BaseOperatorNode::Hash();
  hash = common::HashUtil::CombineHashes(hash, join_predicate_->Hash());
  return hash;
}

bool LeftHashJoin::operator==(const BaseOperatorNode &r) {
  if (r.GetType() != OpType::LEFTHASHJOIN) return false;
  const LeftHashJoin &node = *static_cast<const LeftHashJoin *>(&r);
  return (*join_predicate_ == *(node.join_predicate_));
}

//===--------------------------------------------------------------------===//
// RightHashJoin
//===--------------------------------------------------------------------===//
BaseOperatorNode *RightHashJoin::Copy() const { return new RightHashJoin(*this); }

Operator RightHashJoin::Make(common::ManagedPointer<const parser::AbstractExpression> join_predicate) {
  auto *join = new RightHashJoin();
  join->join_predicate_ = join_predicate;
  return Operator(join);
}

common::hash_t RightHashJoin::Hash() const {
  common::hash_t hash = BaseOperatorNode::Hash();
  hash = common::HashUtil::CombineHashes(hash, join_predicate_->Hash());
  return hash;
}

bool RightHashJoin::operator==(const BaseOperatorNode &r) {
  if (r.GetType() != OpType::RIGHTHASHJOIN) return false;
  const RightHashJoin &node = *static_cast<const RightHashJoin *>(&r);
  return (*join_predicate_ == *(node.join_predicate_));
}

//===--------------------------------------------------------------------===//
// OuterHashJoin
//===--------------------------------------------------------------------===//
BaseOperatorNode *OuterHashJoin::Copy() const { return new OuterHashJoin(*this); }

Operator OuterHashJoin::Make(common::ManagedPointer<const parser::AbstractExpression> join_predicate) {
  auto *join = new OuterHashJoin();
  join->join_predicate_ = join_predicate;
  return Operator(join);
}

common::hash_t OuterHashJoin::Hash() const {
  common::hash_t hash = BaseOperatorNode::Hash();
  hash = common::HashUtil::CombineHashes(hash, join_predicate_->Hash());
  return hash;
}

bool OuterHashJoin::operator==(const BaseOperatorNode &r) {
  if (r.GetType() != OpType::OUTERHASHJOIN) return false;
  const OuterHashJoin &node = *static_cast<const OuterHashJoin *>(&r);
  return (*join_predicate_ == *(node.join_predicate_));
}

//===--------------------------------------------------------------------===//
// Insert
//===--------------------------------------------------------------------===//
BaseOperatorNode *Insert::Copy() const { return new Insert(*this); }

Operator Insert::Make(catalog::db_oid_t database_oid, catalog::namespace_oid_t namespace_oid,
                      catalog::table_oid_t table_oid, std::vector<catalog::col_oid_t> &&columns,
<<<<<<< HEAD
                      std::vector<std::vector<common::ManagedPointer<const parser::AbstractExpression>>> &&values) {
=======
                      std::vector<std::vector<common::ManagedPointer<parser::AbstractExpression>>> &&values,
                      std::vector<catalog::index_oid_t> &&index_oids) {
>>>>>>> 00355ab5
#ifndef NDEBUG
  // We need to check whether the number of values for each insert vector
  // matches the number of columns
  for (const auto &insert_vals : values) {
    TERRIER_ASSERT(columns.size() == insert_vals.size(), "Mismatched number of columns and values");
  }
#endif

  auto *op = new Insert;
  op->database_oid_ = database_oid;
  op->namespace_oid_ = namespace_oid;
  op->table_oid_ = table_oid;
  op->columns_ = std::move(columns);
  op->values_ = std::move(values);
  op->index_oids_ = std::move(index_oids);
  return Operator(op);
}

common::hash_t Insert::Hash() const {
  common::hash_t hash = BaseOperatorNode::Hash();
  hash = common::HashUtil::CombineHashes(hash, common::HashUtil::Hash(database_oid_));
  hash = common::HashUtil::CombineHashes(hash, common::HashUtil::Hash(namespace_oid_));
  hash = common::HashUtil::CombineHashes(hash, common::HashUtil::Hash(table_oid_));
  hash = common::HashUtil::CombineHashInRange(hash, columns_.begin(), columns_.end());

  // Perform a deep hash of the values
  for (const auto &insert_vals : values_) {
    hash = common::HashUtil::CombineHashInRange(hash, insert_vals.begin(), insert_vals.end());
  }

  return hash;
}

bool Insert::operator==(const BaseOperatorNode &r) {
  if (r.GetType() != OpType::INSERT) return false;
  const Insert &node = *dynamic_cast<const Insert *>(&r);
  if (database_oid_ != node.database_oid_) return false;
  if (namespace_oid_ != node.namespace_oid_) return false;
  if (table_oid_ != node.table_oid_) return false;
  if (columns_ != node.columns_) return false;
  if (values_ != node.values_) return false;
  return (true);
}

//===--------------------------------------------------------------------===//
// InsertSelect
//===--------------------------------------------------------------------===//
BaseOperatorNode *InsertSelect::Copy() const { return new InsertSelect(*this); }

Operator InsertSelect::Make(catalog::db_oid_t database_oid, catalog::namespace_oid_t namespace_oid,
                            catalog::table_oid_t table_oid, std::vector<catalog::index_oid_t> &&index_oids) {
  auto *insert_op = new InsertSelect;
  insert_op->database_oid_ = database_oid;
  insert_op->namespace_oid_ = namespace_oid;
  insert_op->table_oid_ = table_oid;
  insert_op->index_oids_ = index_oids;
  return Operator(insert_op);
}

common::hash_t InsertSelect::Hash() const {
  common::hash_t hash = BaseOperatorNode::Hash();
  hash = common::HashUtil::CombineHashes(hash, common::HashUtil::Hash(database_oid_));
  hash = common::HashUtil::CombineHashes(hash, common::HashUtil::Hash(namespace_oid_));
  hash = common::HashUtil::CombineHashes(hash, common::HashUtil::Hash(table_oid_));
  return hash;
}

bool InsertSelect::operator==(const BaseOperatorNode &r) {
  if (r.GetType() != OpType::INSERTSELECT) return false;
  const InsertSelect &node = *dynamic_cast<const InsertSelect *>(&r);
  if (database_oid_ != node.database_oid_) return false;
  if (namespace_oid_ != node.namespace_oid_) return false;
  if (table_oid_ != node.table_oid_) return false;
  return (true);
}

//===--------------------------------------------------------------------===//
// Delete
//===--------------------------------------------------------------------===//
BaseOperatorNode *Delete::Copy() const { return new Delete(*this); }

Operator Delete::Make(catalog::db_oid_t database_oid, catalog::namespace_oid_t namespace_oid,
                      catalog::table_oid_t table_oid) {
  auto *delete_op = new Delete;
  delete_op->database_oid_ = database_oid;
  delete_op->namespace_oid_ = namespace_oid;
  delete_op->table_oid_ = table_oid;
  return Operator(delete_op);
}

common::hash_t Delete::Hash() const {
  common::hash_t hash = BaseOperatorNode::Hash();
  hash = common::HashUtil::CombineHashes(hash, common::HashUtil::Hash(database_oid_));
  hash = common::HashUtil::CombineHashes(hash, common::HashUtil::Hash(namespace_oid_));
  hash = common::HashUtil::CombineHashes(hash, common::HashUtil::Hash(table_oid_));
  return hash;
}

bool Delete::operator==(const BaseOperatorNode &r) {
  if (r.GetType() != OpType::DELETE) return false;
  const Delete &node = *dynamic_cast<const Delete *>(&r);
  if (database_oid_ != node.database_oid_) return false;
  if (namespace_oid_ != node.namespace_oid_) return false;
  return table_oid_ == node.table_oid_;
}

//===--------------------------------------------------------------------===//
// Update
//===--------------------------------------------------------------------===//
BaseOperatorNode *Update::Copy() const { return new Update(*this); }

Operator Update::Make(catalog::db_oid_t database_oid, catalog::namespace_oid_t namespace_oid, std::string table_alias,
                      catalog::table_oid_t table_oid,
                      std::vector<common::ManagedPointer<const parser::UpdateClause>> &&updates) {
  auto *op = new Update;
  op->database_oid_ = database_oid;
  op->namespace_oid_ = namespace_oid;
  op->table_alias_ = std::move(table_alias);
  op->table_oid_ = table_oid;
  op->updates_ = updates;
  return Operator(op);
}

common::hash_t Update::Hash() const {
  common::hash_t hash = BaseOperatorNode::Hash();
  hash = common::HashUtil::CombineHashes(hash, common::HashUtil::Hash(database_oid_));
  hash = common::HashUtil::CombineHashes(hash, common::HashUtil::Hash(namespace_oid_));
  hash = common::HashUtil::CombineHashes(hash, common::HashUtil::Hash(table_alias_));
  hash = common::HashUtil::CombineHashes(hash, common::HashUtil::Hash(table_oid_));
  hash = common::HashUtil::CombineHashInRange(hash, updates_.begin(), updates_.end());
  return hash;
}

bool Update::operator==(const BaseOperatorNode &r) {
  if (r.GetType() != OpType::UPDATE) return false;
  const Update &node = *dynamic_cast<const Update *>(&r);
  if (database_oid_ != node.database_oid_) return false;
  if (namespace_oid_ != node.namespace_oid_) return false;
  if (table_oid_ != node.table_oid_) return false;
  if (updates_ != node.updates_) return false;
  return table_alias_ == node.table_alias_;
}

//===--------------------------------------------------------------------===//
// ExportExternalFile
//===--------------------------------------------------------------------===//
BaseOperatorNode *ExportExternalFile::Copy() const { return new ExportExternalFile(*this); }

Operator ExportExternalFile::Make(parser::ExternalFileFormat format, std::string file_name, char delimiter, char quote,
                                  char escape) {
  auto *export_op = new ExportExternalFile();
  export_op->format_ = format;
  export_op->file_name_ = std::move(file_name);
  export_op->delimiter_ = delimiter;
  export_op->quote_ = quote;
  export_op->escape_ = escape;
  return Operator(export_op);
}

bool ExportExternalFile::operator==(const BaseOperatorNode &r) {
  if (r.GetType() != OpType::EXPORTEXTERNALFILE) return false;
  const auto &export_op = *dynamic_cast<const ExportExternalFile *>(&r);
  return (format_ == export_op.format_ && file_name_ == export_op.file_name_ && delimiter_ == export_op.delimiter_ &&
          quote_ == export_op.quote_ && escape_ == export_op.escape_);
}

common::hash_t ExportExternalFile::Hash() const {
  common::hash_t hash = BaseOperatorNode::Hash();
  hash = common::HashUtil::CombineHashes(hash, common::HashUtil::Hash(format_));
  hash = common::HashUtil::CombineHashes(hash, common::HashUtil::Hash(file_name_));
  hash = common::HashUtil::CombineHashes(hash, common::HashUtil::Hash(delimiter_));
  hash = common::HashUtil::CombineHashes(hash, common::HashUtil::Hash(quote_));
  hash = common::HashUtil::CombineHashes(hash, common::HashUtil::Hash(escape_));
  return hash;
}

//===--------------------------------------------------------------------===//
// HashGroupBy
//===--------------------------------------------------------------------===//
BaseOperatorNode *HashGroupBy::Copy() const { return new HashGroupBy(*this); }

Operator HashGroupBy::Make(std::vector<common::ManagedPointer<const parser::AbstractExpression>> &&columns,
                           std::vector<AnnotatedExpression> &&having) {
  auto *agg = new HashGroupBy;
  agg->columns_ = std::move(columns);
  agg->having_ = std::move(having);
  return Operator(agg);
}

bool HashGroupBy::operator==(const BaseOperatorNode &r) {
  if (r.GetType() != OpType::HASHGROUPBY) return false;
  const HashGroupBy &node = *static_cast<const HashGroupBy *>(&r);
  if (having_.size() != node.having_.size() || columns_.size() != node.columns_.size()) return false;
  for (size_t i = 0; i < having_.size(); i++) {
    if (having_[i] != node.having_[i]) return false;
  }
  for (size_t i = 0; i < columns_.size(); i++) {
    if (*(columns_[i]) != *(node.columns_[i])) return false;
  }
  return true;
}

common::hash_t HashGroupBy::Hash() const {
  common::hash_t hash = BaseOperatorNode::Hash();
  for (auto &pred : having_) {
    auto expr = pred.GetExpr();
    if (expr)
      hash = common::HashUtil::SumHashes(hash, expr->Hash());
    else
      hash = common::HashUtil::SumHashes(hash, BaseOperatorNode::Hash());
  }
  for (auto &expr : columns_) hash = common::HashUtil::SumHashes(hash, expr->Hash());
  return hash;
}

//===--------------------------------------------------------------------===//
// SortGroupBy
//===--------------------------------------------------------------------===//
BaseOperatorNode *SortGroupBy::Copy() const { return new SortGroupBy(*this); }

Operator SortGroupBy::Make(std::vector<common::ManagedPointer<const parser::AbstractExpression>> &&columns,
                           std::vector<AnnotatedExpression> &&having) {
  auto *agg = new SortGroupBy;
  agg->columns_ = std::move(columns);
  agg->having_ = move(having);
  return Operator(agg);
}

bool SortGroupBy::operator==(const BaseOperatorNode &r) {
  if (r.GetType() != OpType::SORTGROUPBY) return false;
  const SortGroupBy &node = *static_cast<const SortGroupBy *>(&r);
  if (having_.size() != node.having_.size() || columns_.size() != node.columns_.size()) return false;
  for (size_t i = 0; i < having_.size(); i++) {
    if (having_[i] != node.having_[i]) return false;
  }
  for (size_t i = 0; i < columns_.size(); i++) {
    if (*(columns_[i]) != *(node.columns_[i])) return false;
  }
  return true;
}

common::hash_t SortGroupBy::Hash() const {
  common::hash_t hash = BaseOperatorNode::Hash();
  for (auto &pred : having_) {
    auto expr = pred.GetExpr();
    if (expr)
      hash = common::HashUtil::SumHashes(hash, expr->Hash());
    else
      hash = common::HashUtil::SumHashes(hash, BaseOperatorNode::Hash());
  }
  for (auto &expr : columns_) hash = common::HashUtil::SumHashes(hash, expr->Hash());
  return hash;
}

//===--------------------------------------------------------------------===//
// Aggregate
//===--------------------------------------------------------------------===//
BaseOperatorNode *Aggregate::Copy() const { return new Aggregate(*this); }

Operator Aggregate::Make() {
  auto *agg = new Aggregate;
  return Operator(agg);
}

bool Aggregate::operator==(const BaseOperatorNode &r) {
  return (r.GetType() == OpType::AGGREGATE);
  // Again, there isn't any internal data so I guess we're always equal!
}

common::hash_t Aggregate::Hash() const {
  common::hash_t hash = BaseOperatorNode::Hash();
  // I guess every Aggregate object hashes to the same thing?
  return hash;
}

//===--------------------------------------------------------------------===//
// Hash
//===--------------------------------------------------------------------===//
BaseOperatorNode *Distinct::Copy() const { return new Distinct(*this); }

Operator Distinct::Make() {
  auto *hash = new Distinct;
  return Operator(hash);
}

bool Distinct::operator==(const BaseOperatorNode &r) {
  return (r.GetType() == OpType::DISTINCT);
  // Again, there isn't any internal data so I guess we're always equal!
}

common::hash_t Distinct::Hash() const {
  common::hash_t hash = BaseOperatorNode::Hash();
  // I guess every Aggregate object hashes to the same thing?
  return hash;
}

//===--------------------------------------------------------------------===//
template <typename T>
void OperatorNode<T>::Accept(OperatorVisitor *v) const {
  v->Visit(reinterpret_cast<const T *>(this));
}

//===--------------------------------------------------------------------===//
template <>
const char *OperatorNode<TableFreeScan>::name = "TableFreeScan";
template <>
const char *OperatorNode<SeqScan>::name = "SeqScan";
template <>
const char *OperatorNode<IndexScan>::name = "IndexScan";
template <>
const char *OperatorNode<ExternalFileScan>::name = "ExternalFileScan";
template <>
const char *OperatorNode<QueryDerivedScan>::name = "QueryDerivedScan";
template <>
const char *OperatorNode<OrderBy>::name = "OrderBy";
template <>
const char *OperatorNode<Limit>::name = "Limit";
template <>
const char *OperatorNode<InnerNLJoin>::name = "InnerNLJoin";
template <>
const char *OperatorNode<LeftNLJoin>::name = "LeftNLJoin";
template <>
const char *OperatorNode<RightNLJoin>::name = "RightNLJoin";
template <>
const char *OperatorNode<OuterNLJoin>::name = "OuterNLJoin";
template <>
const char *OperatorNode<InnerHashJoin>::name = "InnerHashJoin";
template <>
const char *OperatorNode<LeftHashJoin>::name = "LeftHashJoin";
template <>
const char *OperatorNode<RightHashJoin>::name = "RightHashJoin";
template <>
const char *OperatorNode<OuterHashJoin>::name = "OuterHashJoin";
template <>
const char *OperatorNode<Insert>::name = "Insert";
template <>
const char *OperatorNode<InsertSelect>::name = "InsertSelect";
template <>
const char *OperatorNode<Delete>::name = "Delete";
template <>
const char *OperatorNode<Update>::name = "Update";
template <>
const char *OperatorNode<HashGroupBy>::name = "HashGroupBy";
template <>
const char *OperatorNode<SortGroupBy>::name = "SortGroupBy";
template <>
const char *OperatorNode<Distinct>::name = "Distinct";
template <>
const char *OperatorNode<Aggregate>::name = "Aggregate";
template <>
const char *OperatorNode<ExportExternalFile>::name = "ExportExternalFile";

//===--------------------------------------------------------------------===//
template <>
OpType OperatorNode<TableFreeScan>::type = OpType::TABLEFREESCAN;
template <>
OpType OperatorNode<SeqScan>::type = OpType::SEQSCAN;
template <>
OpType OperatorNode<IndexScan>::type = OpType::INDEXSCAN;
template <>
OpType OperatorNode<ExternalFileScan>::type = OpType::EXTERNALFILESCAN;
template <>
OpType OperatorNode<QueryDerivedScan>::type = OpType::QUERYDERIVEDSCAN;
template <>
OpType OperatorNode<OrderBy>::type = OpType::ORDERBY;
template <>
OpType OperatorNode<Distinct>::type = OpType::DISTINCT;
template <>
OpType OperatorNode<Limit>::type = OpType::LIMIT;
template <>
OpType OperatorNode<InnerNLJoin>::type = OpType::INNERNLJOIN;
template <>
OpType OperatorNode<LeftNLJoin>::type = OpType::LEFTNLJOIN;
template <>
OpType OperatorNode<RightNLJoin>::type = OpType::RIGHTNLJOIN;
template <>
OpType OperatorNode<OuterNLJoin>::type = OpType::OUTERNLJOIN;
template <>
OpType OperatorNode<InnerHashJoin>::type = OpType::INNERHASHJOIN;
template <>
OpType OperatorNode<LeftHashJoin>::type = OpType::LEFTHASHJOIN;
template <>
OpType OperatorNode<RightHashJoin>::type = OpType::RIGHTHASHJOIN;
template <>
OpType OperatorNode<OuterHashJoin>::type = OpType::OUTERHASHJOIN;
template <>
OpType OperatorNode<Insert>::type = OpType::INSERT;
template <>
OpType OperatorNode<InsertSelect>::type = OpType::INSERTSELECT;
template <>
OpType OperatorNode<Delete>::type = OpType::DELETE;
template <>
OpType OperatorNode<Update>::type = OpType::UPDATE;
template <>
OpType OperatorNode<HashGroupBy>::type = OpType::HASHGROUPBY;
template <>
OpType OperatorNode<SortGroupBy>::type = OpType::SORTGROUPBY;
template <>
OpType OperatorNode<Aggregate>::type = OpType::AGGREGATE;
template <>
OpType OperatorNode<ExportExternalFile>::type = OpType::EXPORTEXTERNALFILE;

template <typename T>
bool OperatorNode<T>::IsLogical() const {
  return type < OpType::LOGICALPHYSICALDELIMITER;
}

template <typename T>
bool OperatorNode<T>::IsPhysical() const {
  return type > OpType::LOGICALPHYSICALDELIMITER;
}

}  // namespace terrier::optimizer<|MERGE_RESOLUTION|>--- conflicted
+++ resolved
@@ -517,12 +517,8 @@
 
 Operator Insert::Make(catalog::db_oid_t database_oid, catalog::namespace_oid_t namespace_oid,
                       catalog::table_oid_t table_oid, std::vector<catalog::col_oid_t> &&columns,
-<<<<<<< HEAD
-                      std::vector<std::vector<common::ManagedPointer<const parser::AbstractExpression>>> &&values) {
-=======
-                      std::vector<std::vector<common::ManagedPointer<parser::AbstractExpression>>> &&values,
+                      std::vector<std::vector<common::ManagedPointer<const parser::AbstractExpression>>> &&values,
                       std::vector<catalog::index_oid_t> &&index_oids) {
->>>>>>> 00355ab5
 #ifndef NDEBUG
   // We need to check whether the number of values for each insert vector
   // matches the number of columns
