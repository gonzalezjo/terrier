#include <algorithm>
#include <cstdio>
#include <memory>
#include <string>
#include <unordered_set>
#include <utility>
#include <vector>

#include "common/exception.h"

#include "libpg_query/pg_list.h"
#include "libpg_query/pg_query.h"

#include "loggers/parser_logger.h"

#include "parser/expression/aggregate_expression.h"
#include "parser/expression/case_expression.h"
#include "parser/expression/column_value_expression.h"
#include "parser/expression/comparison_expression.h"
#include "parser/expression/conjunction_expression.h"
#include "parser/expression/constant_value_expression.h"
#include "parser/expression/default_value_expression.h"
#include "parser/expression/function_expression.h"
#include "parser/expression/operator_expression.h"
#include "parser/expression/parameter_value_expression.h"
#include "parser/expression/star_expression.h"
#include "parser/expression/subquery_expression.h"
#include "parser/expression/type_cast_expression.h"
#include "parser/pg_trigger.h"
#include "parser/postgresparser.h"
#include "type/transient_value_factory.h"

/**
 * Log information about the error, then throw an exception
 * FN_NAME - name of current function
 * TYPE_MSG - message about the type in error
 * ARG - to print, i.e. unknown or unsupported type
 */
#define PARSER_LOG_AND_THROW(FN_NAME, TYPE_MSG, ARG)           \
  PARSER_LOG_DEBUG(#FN_NAME #TYPE_MSG " {} unsupported", ARG); \
  throw PARSER_EXCEPTION(#FN_NAME ":" #TYPE_MSG " unsupported")

namespace terrier {
namespace parser {

PostgresParser::PostgresParser() = default;

PostgresParser::~PostgresParser() = default;

std::vector<std::unique_ptr<SQLStatement>> PostgresParser::BuildParseTree(const std::string &query_string) {
  auto text = query_string.c_str();
  auto ctx = pg_query_parse_init();
  auto result = pg_query_parse(text);

  if (result.error != nullptr) {
    PARSER_LOG_DEBUG("BuildParseTree error: msg {}, curpos {}", result.error->message, result.error->cursorpos);
    pg_query_parse_finish(ctx);
    pg_query_free_parse_result(result);
    throw PARSER_EXCEPTION("BuildParseTree error");
  }

  std::vector<std::unique_ptr<SQLStatement>> transform_result;
  try {
    transform_result = ListTransform(result.tree);
  } catch (const Exception &e) {
    pg_query_parse_finish(ctx);
    pg_query_free_parse_result(result);
    PARSER_LOG_DEBUG("BuildParseTree: caught {} {} {} {}", e.get_type(), e.get_file(), e.get_line(), e.what());
    throw;
  }

  pg_query_parse_finish(ctx);
  pg_query_free_parse_result(result);
  return transform_result;
}

std::vector<std::unique_ptr<SQLStatement>> PostgresParser::ListTransform(List *root) {
  std::vector<std::unique_ptr<SQLStatement>> result;

  if (root != nullptr) {
    for (auto cell = root->head; cell != nullptr; cell = cell->next) {
      auto node = static_cast<Node *>(cell->data.ptr_value);
      result.emplace_back(NodeTransform(node));
    }
  }

  return result;
}

std::unique_ptr<SQLStatement> PostgresParser::NodeTransform(Node *node) {
  // is this a valid case or is it an error and should throw an exception?
  if (node == nullptr) {
    return nullptr;
  }

  std::unique_ptr<SQLStatement> result;
  switch (node->type) {
    case T_CopyStmt: {
      result = CopyTransform(reinterpret_cast<CopyStmt *>(node));
      break;
    }
    case T_CreateStmt: {
      result = CreateTransform(reinterpret_cast<CreateStmt *>(node));
      break;
    }
    case T_CreatedbStmt: {
      result = CreateDatabaseTransform(reinterpret_cast<CreateDatabaseStmt *>(node));
      break;
    }
    case T_CreateFunctionStmt: {
      result = CreateFunctionTransform(reinterpret_cast<CreateFunctionStmt *>(node));
      break;
    }
    case T_CreateSchemaStmt: {
      result = CreateSchemaTransform(reinterpret_cast<CreateSchemaStmt *>(node));
      break;
    }
    case T_CreateTrigStmt: {
      result = CreateTriggerTransform(reinterpret_cast<CreateTrigStmt *>(node));
      break;
    }
    case T_DropdbStmt: {
      result = DropDatabaseTransform(reinterpret_cast<DropDatabaseStmt *>(node));
      break;
    }
    case T_DropStmt: {
      result = DropTransform(reinterpret_cast<DropStmt *>(node));
      break;
    }
    case T_ExecuteStmt: {
      result = ExecuteTransform(reinterpret_cast<ExecuteStmt *>(node));
      break;
    }
    case T_ExplainStmt: {
      result = ExplainTransform(reinterpret_cast<ExplainStmt *>(node));
      break;
    }
    case T_IndexStmt: {
      result = CreateIndexTransform(reinterpret_cast<IndexStmt *>(node));
      break;
    }
    case T_InsertStmt: {
      result = InsertTransform(reinterpret_cast<InsertStmt *>(node));
      break;
    }
    case T_PrepareStmt: {
      result = PrepareTransform(reinterpret_cast<PrepareStmt *>(node));
      break;
    }
    case T_SelectStmt: {
      result = SelectTransform(reinterpret_cast<SelectStmt *>(node));
      break;
    }
    case T_VacuumStmt: {
      result = VacuumTransform(reinterpret_cast<VacuumStmt *>(node));
      break;
    }
    case T_VariableSetStmt: {
      result = VariableSetTransform(reinterpret_cast<VariableSetStmt *>(node));
      break;
    }
    case T_ViewStmt: {
      result = CreateViewTransform(reinterpret_cast<ViewStmt *>(node));
      break;
    }
    case T_TruncateStmt: {
      result = TruncateTransform(reinterpret_cast<TruncateStmt *>(node));
      break;
    }
    case T_TransactionStmt: {
      result = TransactionTransform(reinterpret_cast<TransactionStmt *>(node));
      break;
    }
    case T_UpdateStmt: {
      result = UpdateTransform(reinterpret_cast<UpdateStmt *>(node));
      break;
    }
    case T_DeleteStmt: {
      result = DeleteTransform(reinterpret_cast<DeleteStmt *>(node));
      break;
    }
    default: {
      PARSER_LOG_DEBUG("NodeTransform: statement type {} unsupported", node->type);
      throw PARSER_EXCEPTION("NodeTransform: unsupported statement type");
    }
  }
  return result;
}

const AbstractExpression *PostgresParser::ExprTransform(Node *node) {
  return ExprTransform(node, nullptr);
}

const AbstractExpression *PostgresParser::ExprTransform(Node *node, char *alias) {
  if (node == nullptr) {
    return nullptr;
  }

  const AbstractExpression *expr = nullptr;
  switch (node->type) {
    case T_A_Const: {
      expr = ConstTransform(reinterpret_cast<A_Const *>(node));
      break;
    }
    case T_A_Expr: {
      expr = AExprTransform(reinterpret_cast<A_Expr *>(node));
      break;
    }
    case T_BoolExpr: {
      expr = BoolExprTransform(reinterpret_cast<BoolExpr *>(node));
      break;
    }
    case T_CaseExpr: {
      expr = CaseExprTransform(reinterpret_cast<CaseExpr *>(node));
      break;
    }
    case T_ColumnRef: {
      expr = ColumnRefTransform(reinterpret_cast<ColumnRef *>(node), alias);
      break;
    }
    case T_FuncCall: {
      expr = FuncCallTransform(reinterpret_cast<FuncCall *>(node));
      break;
    }
    case T_NullTest: {
      expr = NullTestTransform(reinterpret_cast<NullTest *>(node));
      break;
    }
    case T_ParamRef: {
      expr = ParamRefTransform(reinterpret_cast<ParamRef *>(node));
      break;
    }
    case T_SubLink: {
      expr = SubqueryExprTransform(reinterpret_cast<SubLink *>(node));
      break;
    }
    case T_TypeCast: {
      expr = AExprTransform(reinterpret_cast<A_Expr *>(node));
      break;
    }
    default: {
      PARSER_LOG_DEBUG("ExprTransform: type {} unsupported", node->type);
      throw PARSER_EXCEPTION("ExprTransform: unsupported type");
    }
  }
  return expr;
}

/**
 * DO NOT USE THIS UNLESS YOU MUST.
 * Converts the Postgres parser's expression into our own expression type.
 * @param parser_str string representation returned by postgres parser
 * @return expression type corresponding to the string
 */
ExpressionType PostgresParser::StringToExpressionType(const std::string &parser_str) {
  std::string str = parser_str;
  std::transform(str.begin(), str.end(), str.begin(), ::toupper);
  if (str == "OPERATOR_UNARY_MINUS") {
    return ExpressionType::OPERATOR_UNARY_MINUS;
  }
  if (str == "OPERATOR_PLUS" || str == "+") {
    return ExpressionType::OPERATOR_PLUS;
  }
  if (str == "OPERATOR_MINUS" || str == "-") {
    return ExpressionType::OPERATOR_MINUS;
  }
  if (str == "OPERATOR_MULTIPLY" || str == "*") {
    return ExpressionType::OPERATOR_MULTIPLY;
  }
  if (str == "OPERATOR_DIVIDE" || str == "/") {
    return ExpressionType::OPERATOR_DIVIDE;
  }
  if (str == "OPERATOR_CONCAT" || str == "||") {
    return ExpressionType::OPERATOR_CONCAT;
  }
  if (str == "OPERATOR_MOD" || str == "%") {
    return ExpressionType::OPERATOR_MOD;
  }
  if (str == "OPERATOR_NOT") {
    return ExpressionType::OPERATOR_NOT;
  }
  if (str == "OPERATOR_IS_NULL") {
    return ExpressionType::OPERATOR_IS_NULL;
  }
  if (str == "OPERATOR_EXISTS") {
    return ExpressionType::OPERATOR_EXISTS;
  }
  if (str == "COMPARE_EQUAL" || str == "=") {
    return ExpressionType::COMPARE_EQUAL;
  }
  if (str == "COMPARE_NOTEQUAL" || str == "!=" || str == "<>") {
    return ExpressionType::COMPARE_NOT_EQUAL;
  }
  if (str == "COMPARE_LESSTHAN" || str == "<") {
    return ExpressionType::COMPARE_LESS_THAN;
  }
  if (str == "COMPARE_GREATERTHAN" || str == ">") {
    return ExpressionType::COMPARE_GREATER_THAN;
  }
  if (str == "COMPARE_LESSTHANOREQUALTO" || str == "<=") {
    return ExpressionType::COMPARE_LESS_THAN_OR_EQUAL_TO;
  }
  if (str == "COMPARE_GREATERTHANOREQUALTO" || str == ">=") {
    return ExpressionType::COMPARE_GREATER_THAN_OR_EQUAL_TO;
  }
  if (str == "COMPARE_LIKE" || str == "~~") {
    return ExpressionType::COMPARE_LIKE;
  }
  if (str == "COMPARE_NOTLIKE" || str == "!~~") {
    return ExpressionType::COMPARE_NOT_LIKE;
  }
  if (str == "COMPARE_IN") {
    return ExpressionType::COMPARE_IN;
  }
  if (str == "COMPARE_DISTINCT_FROM") {
    return ExpressionType::COMPARE_IS_DISTINCT_FROM;
  }
  if (str == "CONJUNCTION_AND") {
    return ExpressionType::CONJUNCTION_AND;
  }
  if (str == "CONJUNCTION_OR") {
    return ExpressionType::CONJUNCTION_OR;
  }
  if (str == "COLUMN_VALUE") {
    return ExpressionType::COLUMN_VALUE;
  }
  if (str == "VALUE_CONSTANT") {
    return ExpressionType::VALUE_CONSTANT;
  }
  if (str == "VALUE_PARAMETER") {
    return ExpressionType::VALUE_PARAMETER;
  }
  if (str == "VALUE_TUPLE") {
    return ExpressionType::VALUE_TUPLE;
  }
  if (str == "VALUE_TUPLE_ADDRESS") {
    return ExpressionType::VALUE_TUPLE_ADDRESS;
  }
  if (str == "VALUE_NULL") {
    return ExpressionType::VALUE_NULL;
  }
  if (str == "VALUE_VECTOR") {
    return ExpressionType::VALUE_VECTOR;
  }
  if (str == "VALUE_SCALAR") {
    return ExpressionType::VALUE_SCALAR;
  }
  if (str == "AGGREGATE_COUNT") {
    return ExpressionType::AGGREGATE_COUNT;
  }
  if (str == "AGGREGATE_SUM") {
    return ExpressionType::AGGREGATE_SUM;
  }
  if (str == "AGGREGATE_MIN") {
    return ExpressionType::AGGREGATE_MIN;
  }
  if (str == "AGGREGATE_MAX") {
    return ExpressionType::AGGREGATE_MAX;
  }
  if (str == "AGGREGATE_AVG") {
    return ExpressionType::AGGREGATE_AVG;
  }
  if (str == "FUNCTION") {
    return ExpressionType::FUNCTION;
  }
  if (str == "HASH_RANGE") {
    return ExpressionType::HASH_RANGE;
  }
  if (str == "OPERATOR_CASE_EXPR") {
    return ExpressionType::OPERATOR_CASE_EXPR;
  }
  if (str == "OPERATOR_NULLIF") {
    return ExpressionType::OPERATOR_NULL_IF;
  }
  if (str == "OPERATOR_COALESCE") {
    return ExpressionType::OPERATOR_COALESCE;
  }
  if (str == "ROW_SUBQUERY") {
    return ExpressionType::ROW_SUBQUERY;
  }
  if (str == "STAR") {
    return ExpressionType::STAR;
  }
  if (str == "PLACEHOLDER") {
    return ExpressionType::PLACEHOLDER;
  }
  if (str == "COLUMN_REF") {
    return ExpressionType::COLUMN_REF;
  }
  if (str == "FUNCTION_REF") {
    return ExpressionType::FUNCTION_REF;
  }
  if (str == "TABLE_REF") {
    return ExpressionType::TABLE_REF;
  }

  PARSER_LOG_DEBUG("StringToExpressionType: type {} unsupported", str.c_str());
  throw PARSER_EXCEPTION("StringToExpressionType: unsupported type");
}

// Postgres.A_Expr -> terrier.AbstractExpression
const AbstractExpression *PostgresParser::AExprTransform(A_Expr *root) {
  // TODO(WAN): the old system says, need a function to transform strings of ops to peloton exprtype
  // e.g. > to COMPARE_GREATERTHAN
  if (root == nullptr) {
    return nullptr;
  }

  ExpressionType target_type;
  std::vector<const AbstractExpression *> children;

  if (root->kind == AEXPR_DISTINCT) {
    target_type = ExpressionType::COMPARE_IS_DISTINCT_FROM;
    children.emplace_back(ExprTransform(root->lexpr));
    children.emplace_back(ExprTransform(root->rexpr));
  } else if (root->kind == AEXPR_OP && root->type == T_TypeCast) {
    target_type = ExpressionType::OPERATOR_CAST;
  } else {
    auto name = (reinterpret_cast<value *>(root->name->head->data.ptr_value))->val.str;
    target_type = StringToExpressionType(name);
    children.emplace_back(ExprTransform(root->lexpr));
    children.emplace_back(ExprTransform(root->rexpr));
  }

  switch (target_type) {
    case ExpressionType::OPERATOR_UNARY_MINUS:
    case ExpressionType::OPERATOR_PLUS:
    case ExpressionType::OPERATOR_MINUS:
    case ExpressionType::OPERATOR_MULTIPLY:
    case ExpressionType::OPERATOR_DIVIDE:
    case ExpressionType::OPERATOR_CONCAT:
    case ExpressionType::OPERATOR_MOD:
    case ExpressionType::OPERATOR_NOT:
    case ExpressionType::OPERATOR_IS_NULL:
    case ExpressionType::OPERATOR_IS_NOT_NULL:
    case ExpressionType::OPERATOR_EXISTS: {
      return new OperatorExpression(target_type, type::TypeId::INVALID, std::move(children));
    }
    case ExpressionType::OPERATOR_CAST: {
      return TypeCastTransform(reinterpret_cast<TypeCast *>(root));
    }
    case ExpressionType::COMPARE_EQUAL:
    case ExpressionType::COMPARE_NOT_EQUAL:
    case ExpressionType::COMPARE_LESS_THAN:
    case ExpressionType::COMPARE_GREATER_THAN:
    case ExpressionType::COMPARE_LESS_THAN_OR_EQUAL_TO:
    case ExpressionType::COMPARE_GREATER_THAN_OR_EQUAL_TO:
    case ExpressionType::COMPARE_LIKE:
    case ExpressionType::COMPARE_NOT_LIKE:
    case ExpressionType::COMPARE_IN:
    case ExpressionType::COMPARE_IS_DISTINCT_FROM: {
      return new ComparisonExpression(target_type, std::move(children));
    }
    default: {
      PARSER_LOG_DEBUG("AExprTransform: type {} unsupported", static_cast<int>(target_type));
      for (auto *child : children) {
        delete child;
      }
      throw PARSER_EXCEPTION("AExprTransform: unsupported type");
    }
  }
}

// Postgres.BoolExpr -> terrier.ConjunctionExpression
const AbstractExpression *PostgresParser::BoolExprTransform(BoolExpr *root) {
  const AbstractExpression *result;
  std::vector<const AbstractExpression *> children;
  for (auto cell = root->args->head; cell != nullptr; cell = cell->next) {
    auto node = reinterpret_cast<Node *>(cell->data.ptr_value);
    children.emplace_back(ExprTransform(node));
  }
  switch (root->boolop) {
    case AND_EXPR: {
      result = new ConjunctionExpression(ExpressionType::CONJUNCTION_AND, children);
      break;
    }
    case OR_EXPR: {
      result = new ConjunctionExpression(ExpressionType::CONJUNCTION_OR, children);
      break;
    }
    case NOT_EXPR: {
      result = new OperatorExpression(ExpressionType::OPERATOR_NOT, type::TypeId::INVALID, children);
      break;
    }
    default: {
      PARSER_LOG_DEBUG("BoolExprTransform: type {} unsupported", root->boolop);
      throw PARSER_EXCEPTION("BoolExprTransform: unsupported type");
    }
  }

  return result;
}

const AbstractExpression *PostgresParser::CaseExprTransform(CaseExpr *root) {
  if (root == nullptr) {
    return nullptr;
  }

  auto arg_expr = ExprTransform(reinterpret_cast<Node *>(root->arg));

  std::vector<CaseExpression::WhenClause *> clauses;
  for (auto cell = root->args->head; cell != nullptr; cell = cell->next) {
    auto w = reinterpret_cast<CaseWhen *>(cell->data.ptr_value);
    auto when_expr = ExprTransform(reinterpret_cast<Node *>(w->expr));
    auto result_expr = ExprTransform(reinterpret_cast<Node *>(w->result));

    if (arg_expr == nullptr) {
      clauses.push_back(new CaseExpression::WhenClause(when_expr, result_expr));
    } else {
      std::vector<const AbstractExpression *> children;
      children.emplace_back(arg_expr->Copy());
      children.emplace_back(when_expr);
      auto *cmp_expr = new ComparisonExpression(ExpressionType::COMPARE_EQUAL, std::move(children));
      clauses.push_back(new CaseExpression::WhenClause(cmp_expr, result_expr));
    }
  }

  auto default_expr = ExprTransform(reinterpret_cast<Node *>(root->defresult));
  auto ret_val_type = clauses[0]->then_->GetReturnValueType();

  auto result = new CaseExpression(ret_val_type, std::move(clauses), default_expr);
  delete arg_expr;
  return result;
}

// Postgres.ColumnRef -> terrier.ColumnValueExpression | terrier.StarExpression
const AbstractExpression *PostgresParser::ColumnRefTransform(ColumnRef *root, char *alias) {
  const AbstractExpression *result;
  List *fields = root->fields;
  auto node = reinterpret_cast<Node *>(fields->head->data.ptr_value);
  switch (node->type) {
    case T_String: {
      // TODO(WAN): verify the old system is doing the right thing
      std::string col_name;
      std::string table_name;
      if (fields->length == 1) {
        col_name = reinterpret_cast<value *>(node)->val.str;
        table_name = "";
      } else {
        auto next_node = reinterpret_cast<Node *>(fields->head->next->data.ptr_value);
        col_name = reinterpret_cast<value *>(next_node)->val.str;
        table_name = reinterpret_cast<value *>(node)->val.str;
      }

      if (alias != nullptr)
        result = new ColumnValueExpression("", table_name, col_name, std::string(alias));
      else
        result = new ColumnValueExpression("", table_name, col_name);
      break;
    }
    case T_A_Star: {
      result = new StarExpression();
      break;
    }
    default: {
      PARSER_LOG_DEBUG("ColumnRefTransform: type {} unsupported", node->type);
      throw PARSER_EXCEPTION("ColumnRefTransform: unsupported type");
    }
  }

  return result;
}

// Postgres.A_Const -> terrier.ConstantValueExpression
const AbstractExpression *PostgresParser::ConstTransform(A_Const *root) {
  if (root == nullptr) {
    return nullptr;
  }
  return ValueTransform(root->val);
}

// Postgres.FuncCall -> terrier.AbstractExpression
const AbstractExpression *PostgresParser::FuncCallTransform(FuncCall *root) {
  // TODO(WAN): change case?
  std::string func_name = reinterpret_cast<value *>(root->funcname->head->data.ptr_value)->val.str;

  const AbstractExpression *result;
  if (!IsAggregateFunction(func_name)) {
    // normal functions (built-in functions or UDFs)
    func_name = (reinterpret_cast<value *>(root->funcname->tail->data.ptr_value))->val.str;
    std::vector<const AbstractExpression *> children;

    if (root->args != nullptr) {
      for (auto cell = root->args->head; cell != nullptr; cell = cell->next) {
        auto expr_node = reinterpret_cast<Node *>(cell->data.ptr_value);
        children.emplace_back(ExprTransform(expr_node));
      }
    }
    result = new FunctionExpression(func_name, type::TypeId::INVALID, children);
  } else {
    // aggregate function
    auto agg_fun_type = StringToExpressionType("AGGREGATE_" + func_name);
    std::vector<const AbstractExpression *> children;
    if (root->agg_star) {
      auto child = new StarExpression();
      children.emplace_back(child);
      result = new AggregateExpression(agg_fun_type, std::move(children), root->agg_distinct);
    } else if (root->args->length < 2) {
      auto expr_node = reinterpret_cast<Node *>(root->args->head->data.ptr_value);
      auto child = ExprTransform(expr_node);
      children.emplace_back(child);
      result = new AggregateExpression(agg_fun_type, std::move(children), root->agg_distinct);
    } else {
      PARSER_LOG_DEBUG("FuncCallTransform: Aggregation over multiple cols not supported");
      throw PARSER_EXCEPTION("FuncCallTransform: Aggregation over multiple cols not supported");
    }
  }
  return result;
}

// Postgres.NullTest -> terrier.OperatorExpression
const AbstractExpression *PostgresParser::NullTestTransform(NullTest *root) {
  if (root == nullptr) {
    return nullptr;
  }

  std::vector<const AbstractExpression *> children;

  switch (root->arg->type) {
    case T_ColumnRef: {
      auto arg_expr = ColumnRefTransform(reinterpret_cast<ColumnRef *>(root->arg), nullptr);
      children.emplace_back(arg_expr);
      break;
    }
    case T_A_Const: {
      auto arg_expr = ConstTransform(reinterpret_cast<A_Const *>(root->arg));
      children.emplace_back(arg_expr);
      break;
    }
    case T_A_Expr: {
      auto arg_expr = AExprTransform(reinterpret_cast<A_Expr *>(root->arg));
      children.emplace_back(arg_expr);
      break;
    }
    case T_ParamRef: {
      auto arg_expr = ParamRefTransform(reinterpret_cast<ParamRef *>(root->arg));
      children.emplace_back(arg_expr);
      break;
    }
    default: { PARSER_LOG_AND_THROW("NullTestTransform", "ArgExpr type", root->arg->type); }
  }

  ExpressionType type =
      root->nulltesttype == IS_NULL ? ExpressionType::OPERATOR_IS_NULL : ExpressionType::OPERATOR_IS_NOT_NULL;

  auto result = new OperatorExpression(type, type::TypeId::BOOLEAN, std::move(children));
  return result;
}

// Postgres.ParamRef -> terrier.ParameterValueExpression
const AbstractExpression *PostgresParser::ParamRefTransform(ParamRef *root) {
  auto result = new ParameterValueExpression(root->number - 1);
  return result;
}

// Postgres.SubLink -> terrier.
const AbstractExpression *PostgresParser::SubqueryExprTransform(SubLink *node) {
  if (node == nullptr) {
    return nullptr;
  }

  auto select_stmt = SelectTransform(reinterpret_cast<SelectStmt *>(node->subselect));
  auto subquery_expr = new SubqueryExpression(std::move(select_stmt));
  std::vector<const AbstractExpression *> children;

  const AbstractExpression *result;

  switch (node->subLinkType) {
    case ANY_SUBLINK: {
      auto col_expr = ExprTransform(node->testexpr);
      children.emplace_back(col_expr);
      children.emplace_back(subquery_expr);
      result = new ComparisonExpression(ExpressionType::COMPARE_IN, std::move(children));
      break;
    }
    case EXISTS_SUBLINK: {
      children.emplace_back(subquery_expr);
      result = new OperatorExpression(ExpressionType::OPERATOR_EXISTS, type::TypeId::BOOLEAN, std::move(children));
      break;
    }
    case EXPR_SUBLINK: {
      result = subquery_expr;
      break;
    }
    default: { PARSER_LOG_AND_THROW("SubqueryExprTransform", "Sublink type", node->subLinkType); }
  }

  return result;
}

// Postgres.TypeCast -> terrier.TypeCastExpression
const AbstractExpression *PostgresParser::TypeCastTransform(TypeCast *root) {
  auto type_name = reinterpret_cast<value *>(root->typeName->names->tail->data.ptr_value)->val.str;
  auto type = ColumnDefinition::StrToValueType(type_name);
  std::vector<const AbstractExpression *> children;
  children.emplace_back(ExprTransform(root->arg));
  auto result = new TypeCastExpression(type, std::move(children));
  return result;
}

// Postgres.value -> terrier.ConstantValueExpression
const AbstractExpression *PostgresParser::ValueTransform(value val) {
  const AbstractExpression *result;
  switch (val.type) {
    case T_Integer: {
<<<<<<< HEAD
      auto v = type::TransientValueFactory::GetInteger(val.val.ival);
      result = new ConstantValueExpression(v);
=======
      result = std::make_unique<ConstantValueExpression>(type::TransientValueFactory::GetInteger(val.val.ival));
>>>>>>> daad5cd3
      break;
    }

    case T_String: {
<<<<<<< HEAD
      auto v = type::TransientValueFactory::GetVarChar(val.val.str);
      result = new ConstantValueExpression(v);
=======
      result = std::make_unique<ConstantValueExpression>(type::TransientValueFactory::GetVarChar(val.val.str));
>>>>>>> daad5cd3
      break;
    }

    case T_Float: {
<<<<<<< HEAD
      auto v = type::TransientValueFactory::GetDecimal(std::stod(val.val.str));
      result = new ConstantValueExpression(v);
=======
      result =
          std::make_unique<ConstantValueExpression>(type::TransientValueFactory::GetDecimal(std::stod(val.val.str)));
>>>>>>> daad5cd3
      break;
    }

    case T_Null: {
<<<<<<< HEAD
      auto v = type::TransientValueFactory::GetBoolean(false);
      v.SetNull(true);
      result = new ConstantValueExpression(v);
=======
      result = std::make_unique<ConstantValueExpression>(type::TransientValueFactory::GetNull(type::TypeId::INVALID));
>>>>>>> daad5cd3
      break;
    }

    default: { PARSER_LOG_AND_THROW("ValueTransform", "Value type", val.type); }
  }
  return result;
}

std::unique_ptr<SelectStatement> PostgresParser::SelectTransform(SelectStmt *root) {
  std::unique_ptr<SelectStatement> result;

  switch (root->op) {
    case SETOP_NONE: {
      auto from = FromTransform(root);
      auto target = TargetTransform(root->targetList);
      auto select_distinct = root->distinctClause != nullptr;
      auto groupby = GroupByTransform(root->groupClause, root->havingClause);
      auto orderby = OrderByTransform(root->sortClause);
      auto where = WhereTransform(root->whereClause);

      int64_t limit = LimitDescription::NO_LIMIT;
      int64_t offset = LimitDescription::NO_OFFSET;
      if (root->limitCount != nullptr) {
        limit = reinterpret_cast<A_Const *>(root->limitCount)->val.val.ival;
        if (root->limitOffset != nullptr) {
          offset = reinterpret_cast<A_Const *>(root->limitOffset)->val.val.ival;
        }
      }
      auto limit_desc = std::make_unique<LimitDescription>(limit, offset);

      result = std::make_unique<SelectStatement>(std::move(target), select_distinct, std::move(from), where,
                                                 std::move(groupby), std::move(orderby), std::move(limit_desc));
      break;
    }
    case SETOP_UNION: {
      result = SelectTransform(root->larg);
      result->SetUnionSelect(SelectTransform(root->rarg));
      break;
    }
    default: {
      // TODO(Wan): is Set the right message, or should it be Select?
      PARSER_LOG_AND_THROW("SelectTransform", "Set operation", root->type);
    }
  }

  return result;
}

// Postgres.SelectStmt.targetList -> terrier.SelectStatement.select_
std::vector<const AbstractExpression *> PostgresParser::TargetTransform(List *root) {
  // Postgres parses 'SELECT;' to nullptr
  if (root == nullptr) {
    throw PARSER_EXCEPTION("TargetTransform: root==null.");
  }

  std::vector<const AbstractExpression *> result;
  for (auto cell = root->head; cell != nullptr; cell = cell->next) {
    auto target = reinterpret_cast<ResTarget *>(cell->data.ptr_value);
    result.emplace_back(ExprTransform(target->val, target->name));
  }
  return result;
}

// TODO(WAN): doesn't support select from multiple sources, nested queries, various joins
// Postgres.SelectStmt.fromClause -> terrier.TableRef
std::unique_ptr<TableRef> PostgresParser::FromTransform(SelectStmt *select_root) {
  // current code assumes SELECT from one source
  List *root = select_root->fromClause;

  // Postgres parses 'SELECT;' to nullptr
  if (root == nullptr) {
    return nullptr;
  }

  // TODO(WAN): this codepath came from the old system. Can simplify?

  if (root->length > 1) {
    std::vector<std::shared_ptr<TableRef>> refs;
    for (auto cell = root->head; cell != nullptr; cell = cell->next) {
      auto node = reinterpret_cast<Node *>(cell->data.ptr_value);
      switch (node->type) {
        case T_RangeVar: {
          refs.emplace_back(RangeVarTransform(reinterpret_cast<RangeVar *>(node)));
          break;
        }
        case T_RangeSubselect: {
          refs.emplace_back(RangeSubselectTransform(reinterpret_cast<RangeSubselect *>(node)));
          break;
        }
        default: { PARSER_LOG_AND_THROW("FromTransform", "FromType", node->type); }
      }
    }
    auto result = TableRef::CreateTableRefByList(std::move(refs));
    return result;
  }

  std::unique_ptr<TableRef> result = nullptr;
  auto node = reinterpret_cast<Node *>(root->head->data.ptr_value);
  switch (node->type) {
    case T_RangeVar: {
      result = RangeVarTransform(reinterpret_cast<RangeVar *>(node));
      break;
    }
    case T_JoinExpr: {
      auto join = JoinTransform(reinterpret_cast<JoinExpr *>(node));
      if (join != nullptr) {
        result = TableRef::CreateTableRefByJoin(std::move(join));
      }
      break;
    }
    case T_RangeSubselect: {
      result = RangeSubselectTransform(reinterpret_cast<RangeSubselect *>(node));
      break;
    }
    default: { PARSER_LOG_AND_THROW("FromTransform", "FromType", node->type); }
  }

  return result;
}

// Postgres.SelectStmt.groupClause -> terrier.GroupByDescription
std::unique_ptr<GroupByDescription> PostgresParser::GroupByTransform(List *group, Node *having_node) {
  if (group == nullptr) {
    return nullptr;
  }

  std::vector<const AbstractExpression *> columns;
  for (auto cell = group->head; cell != nullptr; cell = cell->next) {
    auto temp = reinterpret_cast<Node *>(cell->data.ptr_value);
    columns.emplace_back(ExprTransform(temp));
  }

  // TODO(WAN): old system says, having clauses not implemented, depends on AExprTransform
  const AbstractExpression *having = nullptr;
  if (having_node != nullptr) {
    having = ExprTransform(having_node);
  }

  auto result = std::make_unique<GroupByDescription>(std::move(columns), having);
  return result;
}

// Postgres.SelectStmt.sortClause -> terrier.OrderDescription
std::unique_ptr<OrderByDescription> PostgresParser::OrderByTransform(List *order) {
  if (order == nullptr) {
    return nullptr;
  }

  std::vector<OrderType> types;
  std::vector<const AbstractExpression *> exprs;

  for (auto cell = order->head; cell != nullptr; cell = cell->next) {
    auto temp = reinterpret_cast<Node *>(cell->data.ptr_value);
    switch (temp->type) {
      case T_SortBy: {
        auto sort = reinterpret_cast<SortBy *>(temp);

        switch (sort->sortby_dir) {
          case SORTBY_DESC: {
            types.emplace_back(kOrderDesc);
            break;
          }
          case SORTBY_ASC:  // fall through
          case SORTBY_DEFAULT: {
            types.emplace_back(kOrderAsc);
            break;
          }
          default: { PARSER_LOG_AND_THROW("OrderByTransform", "Sortby type", sort->sortby_dir); }
        }

        auto target = sort->node;
        exprs.emplace_back(ExprTransform(target));
        break;
      }
      default: { PARSER_LOG_AND_THROW("OrderByTransform", "OrderBy type", temp->type); }
    }
  }

  auto result = std::make_unique<OrderByDescription>(std::move(types), std::move(exprs));
  return result;
}

// Postgres.SelectStmt.whereClause -> terrier.AbstractExpression
const AbstractExpression *PostgresParser::WhereTransform(Node *root) {
  if (root == nullptr) {
    return nullptr;
  }
  return ExprTransform(root);
}

// Postgres.JoinExpr -> terrier.JoinDefinition
std::unique_ptr<JoinDefinition> PostgresParser::JoinTransform(JoinExpr *root) {
  // TODO(WAN): magic number 4?
  if ((root->jointype > 4) || (root->isNatural)) {
    return nullptr;
  }

  JoinType type;
  switch (root->jointype) {
    case JOIN_INNER: {
      type = JoinType::INNER;
      break;
    }
    case JOIN_LEFT: {
      type = JoinType::LEFT;
      break;
    }
    case JOIN_FULL: {
      type = JoinType::OUTER;
      break;
    }
    case JOIN_RIGHT: {
      type = JoinType::RIGHT;
      break;
    }
    case JOIN_SEMI: {
      type = JoinType::SEMI;
      break;
    }
    default: { PARSER_LOG_AND_THROW("JoinTransform", "JoinType", root->jointype); }
  }

  std::unique_ptr<TableRef> left;
  switch (root->larg->type) {
    case T_RangeVar: {
      left = RangeVarTransform(reinterpret_cast<RangeVar *>(root->larg));
      break;
    }
    case T_RangeSubselect: {
      left = RangeSubselectTransform(reinterpret_cast<RangeSubselect *>(root->larg));
      break;
    }
    case T_JoinExpr: {
      auto join = JoinTransform(reinterpret_cast<JoinExpr *>(root->larg));
      left = TableRef::CreateTableRefByJoin(std::move(join));
      break;
    }
    default: { PARSER_LOG_AND_THROW("JoinTransform", "JoinArgType", root->larg->type); }
  }

  std::unique_ptr<TableRef> right;
  switch (root->rarg->type) {
    case T_RangeVar: {
      right = RangeVarTransform(reinterpret_cast<RangeVar *>(root->rarg));
      break;
    }
    case T_RangeSubselect: {
      right = RangeSubselectTransform(reinterpret_cast<RangeSubselect *>(root->rarg));
      break;
    }
    case T_JoinExpr: {
      auto join = JoinTransform(reinterpret_cast<JoinExpr *>(root->rarg));
      right = TableRef::CreateTableRefByJoin(std::move(join));
      break;
    }
    default: { PARSER_LOG_AND_THROW("JoinTransform", "Right JoinArgType", root->rarg->type); }
  }

  const AbstractExpression *condition;

  // TODO(WAN): quick fix to prevent segfaulting on the following test case
  // SELECT * FROM tab0 AS cor0 CROSS JOIN tab0 AS cor1 WHERE NULL IS NOT NULL;
  // we should figure out how to treat CROSS JOIN properly
  if (root->quals == nullptr) {
    PARSER_LOG_AND_THROW("JoinTransform", "root->quals", nullptr);
  }

  switch (root->quals->type) {
    case T_A_Expr: {
      condition = AExprTransform(reinterpret_cast<A_Expr *>(root->quals));
      break;
    }
    case T_BoolExpr: {
      condition = BoolExprTransform(reinterpret_cast<BoolExpr *>(root->quals));
      break;
    }
    default: { PARSER_LOG_AND_THROW("JoinTransform", "Join condition type", root->quals->type); }
  }

  auto result = std::make_unique<JoinDefinition>(type, std::move(left), std::move(right), condition);
  return result;
}

std::string PostgresParser::AliasTransform(Alias *root) {
  if (root == nullptr) {
    return "";
  }
  return root->aliasname;
}

// Postgres.RangeVar -> terrier.TableRef
std::unique_ptr<TableRef> PostgresParser::RangeVarTransform(RangeVar *root) {
  auto table_name = root->relname == nullptr ? "" : root->relname;
  auto schema_name = root->schemaname == nullptr ? "" : root->schemaname;
  auto database_name = root->catalogname == nullptr ? "" : root->catalogname;

  auto table_info = std::make_unique<TableInfo>(table_name, schema_name, database_name);
  auto alias = AliasTransform(root->alias);
  auto result = TableRef::CreateTableRefByName(alias, std::move(table_info));
  return result;
}

// Postgres.RangeSubselect -> terrier.TableRef
std::unique_ptr<TableRef> PostgresParser::RangeSubselectTransform(RangeSubselect *root) {
  auto select = SelectTransform(reinterpret_cast<SelectStmt *>(root->subquery));
  if (select == nullptr) {
    return nullptr;
  }
  auto alias = AliasTransform(root->alias);
  auto result = TableRef::CreateTableRefBySelect(alias, std::move(select));
  return result;
}

/*
std::unique_ptr<SQLStatement> PostgresParser::ExplainTransform(ExplainStmt *root) {
  auto real_sql_stmt = NodeTransform(root->query);
  auto result = std::make_unique<ExplainStatement>(std::move(real_sql_stmt));
  return result;
}
 */

std::unique_ptr<CopyStatement> PostgresParser::CopyTransform(CopyStmt *root) {
  static constexpr char kDelimiterTok[] = "delimiter";
  static constexpr char kFormatTok[] = "format";
  static constexpr char kQuoteTok[] = "quote";
  static constexpr char kEscapeTok[] = "escape";

  std::unique_ptr<TableRef> table;
  std::unique_ptr<SelectStatement> select_stmt;
  if (root->relation != nullptr) {
    table = RangeVarTransform(root->relation);
  } else {
    select_stmt = SelectTransform(reinterpret_cast<SelectStmt *>(root->query));
  }

  auto file_path = root->filename != nullptr ? root->filename : "";
  auto is_from = root->is_from;

  char delimiter = ',';
  ExternalFileFormat format = ExternalFileFormat::CSV;
  char quote = '"';
  char escape = '"';
  if (root->options != nullptr) {
    for (ListCell *cell = root->options->head; cell != nullptr; cell = cell->next) {
      auto def_elem = reinterpret_cast<DefElem *>(cell->data.ptr_value);

      if (strncmp(def_elem->defname, kFormatTok, sizeof(kFormatTok)) == 0) {
        auto format_cstr = reinterpret_cast<value *>(def_elem->arg)->val.str;
        // lowercase
        if (strcmp(format_cstr, "csv") == 0) {
          format = ExternalFileFormat::CSV;
        } else if (strcmp(format_cstr, "binary") == 0) {
          format = ExternalFileFormat::BINARY;
        }
      }

      if (strncmp(def_elem->defname, kDelimiterTok, sizeof(kDelimiterTok)) == 0) {
        delimiter = *(reinterpret_cast<value *>(def_elem->arg)->val.str);
      }

      if (strncmp(def_elem->defname, kQuoteTok, sizeof(kQuoteTok)) == 0) {
        quote = *(reinterpret_cast<value *>(def_elem->arg)->val.str);
      }

      if (strncmp(def_elem->defname, kEscapeTok, sizeof(kEscapeTok)) == 0) {
        escape = *(reinterpret_cast<value *>(def_elem->arg)->val.str);
      }
    }
  }

  auto result = std::make_unique<CopyStatement>(std::move(table), std::move(select_stmt), file_path, format, is_from,
                                                delimiter, quote, escape);
  return result;
}

// Postgres.CreateStmt -> terrier.CreateStatement
std::unique_ptr<SQLStatement> PostgresParser::CreateTransform(CreateStmt *root) {
  RangeVar *relation = root->relation;
  auto table_name = relation->relname != nullptr ? relation->relname : "";
  auto schema_name = relation->schemaname != nullptr ? relation->schemaname : "";
  auto database_name = relation->schemaname != nullptr ? relation->catalogname : "";
  std::unique_ptr<TableInfo> table_info = std::make_unique<TableInfo>(table_name, schema_name, database_name);

  std::unordered_set<std::string> primary_keys;

  std::vector<std::shared_ptr<ColumnDefinition>> columns;
  std::vector<std::shared_ptr<ColumnDefinition>> foreign_keys;

  for (auto cell = root->tableElts->head; cell != nullptr; cell = cell->next) {
    auto node = reinterpret_cast<Node *>(cell->data.ptr_value);
    switch (node->type) {
      case T_ColumnDef: {
        auto res = ColumnDefTransform(reinterpret_cast<ColumnDef *>(node));
        columns.emplace_back(std::move(res.col));
        foreign_keys.insert(foreign_keys.end(), std::make_move_iterator(res.fks.begin()),
                            std::make_move_iterator(res.fks.end()));
        break;
      }
      case T_Constraint: {
        auto constraint = reinterpret_cast<Constraint *>(node);
        switch (constraint->contype) {
          case CONSTR_PRIMARY: {
            for (auto key_cell = constraint->keys->head; key_cell != nullptr; key_cell = key_cell->next) {
              primary_keys.emplace(reinterpret_cast<value *>(key_cell->data.ptr_value)->val.str);
            }
            break;
          }
          case CONSTR_FOREIGN: {
            std::vector<std::string> fk_sources;
            for (auto attr_cell = constraint->fk_attrs->head; attr_cell != nullptr; attr_cell = attr_cell->next) {
              auto attr_val = reinterpret_cast<value *>(attr_cell->data.ptr_value);
              fk_sources.emplace_back(attr_val->val.str);
            }

            std::vector<std::string> fk_sinks;
            for (auto attr_cell = constraint->pk_attrs->head; attr_cell != nullptr; attr_cell = attr_cell->next) {
              auto attr_val = reinterpret_cast<value *>(attr_cell->data.ptr_value);
              fk_sinks.emplace_back(attr_val->val.str);
            }

            auto fk_sink_table_name = constraint->pktable->relname;
            auto fk_delete_action = CharToActionType(constraint->fk_del_action);
            auto fk_update_action = CharToActionType(constraint->fk_upd_action);
            auto fk_match_type = CharToMatchType(constraint->fk_matchtype);

            auto fk = std::make_unique<ColumnDefinition>(std::move(fk_sources), std::move(fk_sinks), fk_sink_table_name,
                                                         fk_delete_action, fk_update_action, fk_match_type);

            foreign_keys.emplace_back(std::move(fk));
            break;
          }
          default: {
            PARSER_LOG_DEBUG("CreateTransform: constraint of type {} not supported", constraint->contype);
            throw NOT_IMPLEMENTED_EXCEPTION("CreateTransform error");
          }
        }
        break;
      }
      default: {
        PARSER_LOG_DEBUG("CreateTransform: tableElt type {} not supported", node->type);
        throw NOT_IMPLEMENTED_EXCEPTION("CreateTransform error");
      }
    }
  }

  // TODO(WAN): had to un-const is_primary, this is hacky, are we not guaranteed anything about order of nodes?
  for (auto &column : columns) {
    // skip foreign key constraint
    if (column->GetColumnName().empty()) {
      continue;
    }
    if (primary_keys.find(column->GetColumnName()) != primary_keys.end()) {
      column->SetPrimary(true);
    }
  }

  auto result = std::make_unique<CreateStatement>(std::move(table_info), CreateStatement::CreateType::kTable,
                                                  std::move(columns), std::move(foreign_keys));
  return result;
}

// Postgres.CreateDatabaseStmt -> terrier.CreateStatement
std::unique_ptr<parser::SQLStatement> PostgresParser::CreateDatabaseTransform(CreateDatabaseStmt *root) {
  auto table_info = std::make_unique<TableInfo>("", "", root->dbname);
  std::vector<std::shared_ptr<ColumnDefinition>> columns;
  std::vector<std::shared_ptr<ColumnDefinition>> foreign_keys;
  auto result = std::make_unique<CreateStatement>(std::move(table_info), CreateStatement::kDatabase, std::move(columns),
                                                  std::move(foreign_keys));

  // TODO(WAN): per the old system, more options need to be converted
  // see postgresparser.h and the postgresql docs
  return result;
}

// Postgres.CreateFunctionStmt -> terrier.CreateFunctionStatement
std::unique_ptr<SQLStatement> PostgresParser::CreateFunctionTransform(CreateFunctionStmt *root) {
  bool replace = root->replace;
  std::vector<std::shared_ptr<FuncParameter>> func_parameters;

  for (auto cell = root->parameters->head; cell != nullptr; cell = cell->next) {
    auto node = reinterpret_cast<Node *>(cell->data.ptr_value);
    switch (node->type) {
      case T_FunctionParameter: {
        func_parameters.emplace_back(FunctionParameterTransform(reinterpret_cast<FunctionParameter *>(node)));
        break;
      }
      default: {
        // TODO(WAN): previous code just ignored it, is this right?
        break;
      }
    }
  }

  auto return_type = ReturnTypeTransform(reinterpret_cast<TypeName *>(root->returnType));

  // TODO(WAN): assumption from old code, can only pass one function name for now
  std::string func_name = (reinterpret_cast<value *>(root->funcname->tail->data.ptr_value)->val.str);

  std::vector<std::string> func_body;
  AsType as_type = AsType::INVALID;
  PLType pl_type = PLType::INVALID;

  for (auto cell = root->options->head; cell != nullptr; cell = cell->next) {
    auto def_elem = reinterpret_cast<DefElem *>(cell->data.ptr_value);
    if (strcmp(def_elem->defname, "as") == 0) {
      auto list_of_arg = reinterpret_cast<List *>(def_elem->arg);

      for (auto cell2 = list_of_arg->head; cell2 != nullptr; cell2 = cell2->next) {
        std::string query_string = reinterpret_cast<value *>(cell2->data.ptr_value)->val.str;
        func_body.push_back(query_string);
      }

      if (func_body.size() > 1) {
        as_type = AsType::EXECUTABLE;
      } else {
        as_type = AsType::QUERY_STRING;
      }
    } else if (strcmp(def_elem->defname, "language") == 0) {
      auto lang = reinterpret_cast<value *>(def_elem->arg)->val.str;
      if (strcmp(lang, "plpgsql") == 0) {
        pl_type = PLType::PL_PGSQL;
      } else if (strcmp(lang, "c") == 0) {
        pl_type = PLType::PL_C;
      } else {
        PARSER_LOG_AND_THROW("CreateFunctionTransform", "PLType", lang);
      }
    }
  }

  auto result =
      std::make_unique<CreateFunctionStatement>(replace, std::move(func_name), std::move(func_body),
                                                std::move(return_type), std::move(func_parameters), pl_type, as_type);

  return result;
}

// Postgres.IndexStmt -> terrier.CreateStatement
std::unique_ptr<SQLStatement> PostgresParser::CreateIndexTransform(IndexStmt *root) {
  auto unique = root->unique;
  auto index_name = root->idxname;

  std::vector<IndexAttr *> index_attrs;
  for (auto cell = root->indexParams->head; cell != nullptr; cell = cell->next) {
    auto *index_elem = reinterpret_cast<IndexElem *>(cell->data.ptr_value);
    if (index_elem->expr == nullptr) {
      index_attrs.emplace_back(new IndexAttr(index_elem->name));
    } else {
      index_attrs.emplace_back(new IndexAttr(ExprTransform(index_elem->expr)));
    }
  }

  auto table_name = root->relation->relname == nullptr ? "" : root->relation->relname;
  auto schema_name = root->relation->schemaname == nullptr ? "" : root->relation->schemaname;
  auto database_name = root->relation->catalogname == nullptr ? "" : root->relation->catalogname;
  auto table_info = std::make_unique<TableInfo>(table_name, schema_name, database_name);

  char *access_method = root->accessMethod;
  IndexType index_type;
  // TODO(WAN): do we need to do case conversion?
  if (strcmp(access_method, "invalid") == 0) {
    index_type = IndexType::INVALID;
  } else if ((strcmp(access_method, "btree") == 0) || (strcmp(access_method, "bwtree") == 0)) {
    index_type = IndexType::BWTREE;
  } else if (strcmp(access_method, "hash") == 0) {
    index_type = IndexType::HASH;
  } else if (strcmp(access_method, "skiplist") == 0) {
    index_type = IndexType::SKIPLIST;
  } else if (strcmp(access_method, "art") == 0) {
    index_type = IndexType::ART;
  } else {
    PARSER_LOG_DEBUG("CreateIndexTransform: IndexType {} not supported", access_method);
    for (auto *attr : index_attrs) {
      delete attr;
    }
    throw NOT_IMPLEMENTED_EXCEPTION("CreateIndexTransform error");
  }

  auto result = std::make_unique<CreateStatement>(std::move(table_info), index_type, unique, index_name, index_attrs);
  return result;
}

// Postgres.CreateSchemaStmt -> terrier.CreateStatement
std::unique_ptr<SQLStatement> PostgresParser::CreateSchemaTransform(CreateSchemaStmt *root) {
  std::string schema_name;
  if (root->schemaname != nullptr) {
    schema_name = root->schemaname;
  } else {
    TERRIER_ASSERT(root->authrole != nullptr, "We need a schema name.");
    switch (root->authrole->type) {
      case T_RoleSpec: {
        // TODO(WAN): old system said they didn't need the authrole.. not sure if that's true
        auto authrole = reinterpret_cast<RoleSpec *>(root->authrole);
        schema_name = authrole->rolename;
        break;
      }
      default: { PARSER_LOG_AND_THROW("CreateSchemaTransform", "AuthRole", root->authrole->type); }
    }
  }

  auto table_info = std::make_unique<TableInfo>("", schema_name, "");
  auto if_not_exists = root->if_not_exists;

  // TODO(WAN): the old system basically didn't implement any of this

  if (root->schemaElts != nullptr) {
    PARSER_LOG_DEBUG("CreateSchemaTransform schema_element unsupported");
    throw PARSER_EXCEPTION("CreateSchemaTransform schema_element unsupported");
  }

  auto result = std::make_unique<CreateStatement>(std::move(table_info), if_not_exists);
  return result;
}

// Postgres.CreateTrigStmt -> terrier.CreateStatement
std::unique_ptr<SQLStatement> PostgresParser::CreateTriggerTransform(CreateTrigStmt *root) {
  auto table_name = root->relation->relname == nullptr ? "" : root->relation->relname;
  auto schema_name = root->relation->schemaname == nullptr ? "" : root->relation->schemaname;
  auto database_name = root->relation->catalogname == nullptr ? "" : root->relation->catalogname;
  auto table_info = std::make_unique<TableInfo>(table_name, schema_name, database_name);

  auto trigger_name = root->trigname;

  std::vector<std::string> trigger_funcnames;
  if (root->funcname != nullptr) {
    for (auto cell = root->funcname->head; cell != nullptr; cell = cell->next) {
      std::string name = reinterpret_cast<value *>(cell->data.ptr_value)->val.str;
      trigger_funcnames.emplace_back(name);
    }
  }

  std::vector<std::string> trigger_args;
  if (root->args != nullptr) {
    for (auto cell = root->args->head; cell != nullptr; cell = cell->next) {
      std::string arg = (reinterpret_cast<value *>(cell->data.ptr_value))->val.str;
      trigger_args.push_back(arg);
    }
  }

  std::vector<std::string> trigger_columns;
  if (root->columns != nullptr) {
    for (auto cell = root->columns->head; cell != nullptr; cell = cell->next) {
      std::string column = (reinterpret_cast<value *>(cell->data.ptr_value))->val.str;
      trigger_columns.push_back(column);
    }
  }

  auto trigger_when = WhenTransform(root->whenClause);

  // TODO(WAN): what is this doing?
  int16_t trigger_type = 0;
  TRIGGER_CLEAR_TYPE(trigger_type);
  if (root->row) {
    TRIGGER_SETT_ROW(trigger_type);
  }
  trigger_type |= root->timing;
  trigger_type |= root->events;

  auto result = std::make_unique<CreateStatement>(std::move(table_info), trigger_name, std::move(trigger_funcnames),
                                                  std::move(trigger_args), std::move(trigger_columns), trigger_when,
                                                  trigger_type);
  return result;
}

// Postgres.ViewStmt -> terrier.CreateStatement
std::unique_ptr<SQLStatement> PostgresParser::CreateViewTransform(ViewStmt *root) {
  auto view_name = root->view->relname;

  std::unique_ptr<SelectStatement> view_query;
  switch (root->query->type) {
    case T_SelectStmt: {
      view_query = SelectTransform(reinterpret_cast<SelectStmt *>(root->query));
      break;
    }
    default: {
      PARSER_LOG_DEBUG("CREATE VIEW as query only supports SELECT");
      throw PARSER_EXCEPTION("CREATE VIEW as query only supports SELECT");
    }
  }

  auto result = std::make_unique<CreateStatement>(view_name, std::move(view_query));
  return result;
}

// Postgres.ColumnDef -> terrier.ColumnDefinition
PostgresParser::ColumnDefTransResult PostgresParser::ColumnDefTransform(ColumnDef *root) {
  auto type_name = root->typeName;

  // handle varlen
  size_t varlen = 0;
  if (type_name->typmods != nullptr) {
    auto node = reinterpret_cast<Node *>(type_name->typmods->head->data.ptr_value);
    switch (node->type) {
      case T_A_Const: {
        auto node_type = reinterpret_cast<A_Const *>(node)->val.type;
        switch (node_type) {
          case T_Integer: {
            varlen = static_cast<size_t>(reinterpret_cast<A_Const *>(node)->val.val.ival);
            break;
          }
          default: { PARSER_LOG_AND_THROW("ColumnDefTransform", "typmods", node_type); }
        }
        break;
      }
      default: { PARSER_LOG_AND_THROW("ColumnDefTransform", "typmods", node->type); }
    }
  }

  auto datatype_name = reinterpret_cast<value *>(type_name->names->tail->data.ptr_value)->val.str;
  auto datatype = ColumnDefinition::StrToDataType(datatype_name);

  std::vector<std::shared_ptr<ColumnDefinition>> foreign_keys;

  bool is_primary = false;
  bool is_not_null = false;
  bool is_unique = false;
  const AbstractExpression *default_expr = nullptr;
  const AbstractExpression *check_expr = nullptr;

  if (root->constraints != nullptr) {
    for (auto cell = root->constraints->head; cell != nullptr; cell = cell->next) {
      auto constraint = reinterpret_cast<Constraint *>(cell->data.ptr_value);
      switch (constraint->contype) {
        case CONSTR_PRIMARY: {
          is_primary = true;
          break;
        }
        case CONSTR_NOTNULL: {
          is_not_null = true;
          break;
        }
        case CONSTR_UNIQUE: {
          is_unique = true;
          break;
        }
        case CONSTR_FOREIGN: {
          std::vector<std::string> fk_sinks;
          std::vector<std::string> fk_sources;

          if (constraint->pk_attrs == nullptr) {
            throw NOT_IMPLEMENTED_EXCEPTION("Foreign key columns unspecified");
          }

          auto attr_cell = constraint->pk_attrs->head;
          auto attr_val = reinterpret_cast<value *>(attr_cell->data.ptr_value);
          fk_sinks.emplace_back(attr_val->val.str);
          fk_sources.emplace_back(root->colname);

          auto fk_sink_table_name = constraint->pktable->relname;
          auto fk_delete_action = CharToActionType(constraint->fk_del_action);
          auto fk_update_action = CharToActionType(constraint->fk_upd_action);
          auto fk_match_type = CharToMatchType(constraint->fk_matchtype);

          auto coldef =
              std::make_unique<ColumnDefinition>(std::move(fk_sources), std::move(fk_sinks), fk_sink_table_name,
                                                 fk_delete_action, fk_update_action, fk_match_type);

          foreign_keys.emplace_back(std::move(coldef));
          break;
        }
        case CONSTR_DEFAULT: {
          default_expr = ExprTransform(constraint->raw_expr);
          break;
        }
        case CONSTR_CHECK: {
          check_expr = ExprTransform(constraint->raw_expr);
          break;
        }
        default: { PARSER_LOG_AND_THROW("ColumnDefTransform", "Constraint", constraint->contype); }
      }
    }
  }

  auto name = root->colname;
  auto result = std::make_unique<ColumnDefinition>(name, datatype, is_primary, is_not_null, is_unique, default_expr,
                                                   check_expr, varlen);

  return {std::move(result), std::move(foreign_keys)};
}

// Postgres.FunctionParameter -> terrier.FuncParameter
std::unique_ptr<FuncParameter> PostgresParser::FunctionParameterTransform(FunctionParameter *root) {
  // TODO(WAN): significant code duplication, refactor out char* -> DataType
  char *name = (reinterpret_cast<value *>(root->argType->names->tail->data.ptr_value)->val.str);
  parser::FuncParameter::DataType data_type;

  if ((strcmp(name, "int") == 0) || (strcmp(name, "int4") == 0)) {
    data_type = BaseFunctionParameter::DataType::INT;
  } else if (strcmp(name, "varchar") == 0) {
    data_type = BaseFunctionParameter::DataType::VARCHAR;
  } else if (strcmp(name, "int8") == 0) {
    data_type = BaseFunctionParameter::DataType::BIGINT;
  } else if (strcmp(name, "int2") == 0) {
    data_type = BaseFunctionParameter::DataType::SMALLINT;
  } else if ((strcmp(name, "double") == 0) || (strcmp(name, "float8") == 0)) {
    data_type = BaseFunctionParameter::DataType::DOUBLE;
  } else if ((strcmp(name, "real") == 0) || (strcmp(name, "float4") == 0)) {
    data_type = BaseFunctionParameter::DataType::FLOAT;
  } else if (strcmp(name, "text") == 0) {
    data_type = BaseFunctionParameter::DataType::TEXT;
  } else if (strcmp(name, "bpchar") == 0) {
    data_type = BaseFunctionParameter::DataType::CHAR;
  } else if (strcmp(name, "tinyint") == 0) {
    data_type = BaseFunctionParameter::DataType::TINYINT;
  } else if (strcmp(name, "bool") == 0) {
    data_type = BaseFunctionParameter::DataType::BOOL;
  } else {
    PARSER_LOG_AND_THROW("FunctionParameterTransform", "DataType", name);
  }

  auto param_name = root->name != nullptr ? root->name : "";
  auto result = std::make_unique<FuncParameter>(data_type, param_name);
  return result;
}

// Postgres.TypeName -> terrier.ReturnType
std::unique_ptr<ReturnType> PostgresParser::ReturnTypeTransform(TypeName *root) {
  char *name = (reinterpret_cast<value *>(root->names->tail->data.ptr_value)->val.str);
  ReturnType::DataType data_type;

  if ((strcmp(name, "int") == 0) || (strcmp(name, "int4") == 0)) {
    data_type = BaseFunctionParameter::DataType::INT;
  } else if (strcmp(name, "varchar") == 0) {
    data_type = BaseFunctionParameter::DataType::VARCHAR;
  } else if (strcmp(name, "int8") == 0) {
    data_type = BaseFunctionParameter::DataType::BIGINT;
  } else if (strcmp(name, "int2") == 0) {
    data_type = BaseFunctionParameter::DataType::SMALLINT;
  } else if ((strcmp(name, "double") == 0) || (strcmp(name, "float8") == 0)) {
    data_type = BaseFunctionParameter::DataType::DOUBLE;
  } else if ((strcmp(name, "real") == 0) || (strcmp(name, "float4") == 0)) {
    data_type = BaseFunctionParameter::DataType::FLOAT;
  } else if (strcmp(name, "text") == 0) {
    data_type = BaseFunctionParameter::DataType::TEXT;
  } else if (strcmp(name, "bpchar") == 0) {
    data_type = BaseFunctionParameter::DataType::CHAR;
  } else if (strcmp(name, "tinyint") == 0) {
    data_type = BaseFunctionParameter::DataType::TINYINT;
  } else if (strcmp(name, "bool") == 0) {
    data_type = BaseFunctionParameter::DataType::BOOL;
  } else {
    PARSER_LOG_AND_THROW("ReturnTypeTransform", "ReturnType", name);
  }

  auto result = std::make_unique<ReturnType>(data_type);
  return result;
}

// Postgres.Node -> terrier.AbstractExpression
const AbstractExpression *PostgresParser::WhenTransform(Node *root) {
  if (root == nullptr) {
    return nullptr;
  }
  const AbstractExpression *result;
  switch (root->type) {
    case T_A_Expr: {
      result = AExprTransform(reinterpret_cast<A_Expr *>(root));
      break;
    }
    case T_BoolExpr: {
      result = BoolExprTransform(reinterpret_cast<BoolExpr *>(root));
      break;
    }
    default: { PARSER_LOG_AND_THROW("WhenTransform", "WHEN type", root->type); }
  }
  return result;
}

std::unique_ptr<DeleteStatement> PostgresParser::DeleteTransform(DeleteStmt *root) {
  std::unique_ptr<DeleteStatement> result;
  auto table = RangeVarTransform(root->relation);
  auto where = WhereTransform(root->whereClause);
  result = std::make_unique<DeleteStatement>(std::move(table), where);
  return result;
}

// Postgres.DropStmt -> terrier.DropStatement
std::unique_ptr<DropStatement> PostgresParser::DropTransform(DropStmt *root) {
  switch (root->removeType) {
    case ObjectType::OBJECT_INDEX: {
      return DropIndexTransform(root);
    }
    case ObjectType::OBJECT_SCHEMA: {
      return DropSchemaTransform(root);
    }
    case ObjectType::OBJECT_TABLE: {
      return DropTableTransform(root);
    }
    case ObjectType::OBJECT_TRIGGER: {
      return DropTriggerTransform(root);
    }
    default: { PARSER_LOG_AND_THROW("DropTransform", "Drop ObjectType", root->removeType); }
  }
}

// Postgres.DropDatabaseStmt -> terrier.DropStmt
std::unique_ptr<DropStatement> PostgresParser::DropDatabaseTransform(DropDatabaseStmt *root) {
  auto table_info = std::make_unique<TableInfo>("", "", root->dbname);
  auto if_exists = root->missing_ok;

  auto result = std::make_unique<DropStatement>(std::move(table_info), DropStatement::DropType::kDatabase, if_exists);
  return result;
}

// Postgres.DropStmt -> terrier.DropStatement
std::unique_ptr<DropStatement> PostgresParser::DropIndexTransform(DropStmt *root) {
  // TODO(WAN): old system wanted to implement other options for drop index

  std::string schema_name;
  std::string index_name;
  auto list = reinterpret_cast<List *>(root->objects->head->data.ptr_value);
  if (list->length == 2) {
    // list length is 2 when schema length is specified, e.g. DROP INDEX/TABLE A.B
    schema_name = reinterpret_cast<value *>(list->head->data.ptr_value)->val.str;
    index_name = reinterpret_cast<value *>(list->head->next->data.ptr_value)->val.str;
  } else {
    index_name = reinterpret_cast<value *>(list->head->data.ptr_value)->val.str;
  }

  auto table_info = std::make_unique<TableInfo>("", schema_name, "");
  auto result = std::make_unique<DropStatement>(std::move(table_info), index_name);
  return result;
}

std::unique_ptr<DropStatement> PostgresParser::DropSchemaTransform(DropStmt *root) {
  auto if_exists = root->missing_ok;
  auto cascade = root->behavior == DropBehavior::DROP_CASCADE;

  std::string schema_name;
  for (auto cell = root->objects->head; cell != nullptr; cell = cell->next) {
    auto table_list = reinterpret_cast<List *>(cell->data.ptr_value);
    schema_name = reinterpret_cast<value *>(table_list->head->data.ptr_value)->val.str;
    break;
  }

  auto table_info = std::make_unique<TableInfo>("", schema_name, "");
  auto result = std::make_unique<DropStatement>(std::move(table_info), if_exists, cascade);
  return result;
}

std::unique_ptr<DropStatement> PostgresParser::DropTableTransform(DropStmt *root) {
  auto if_exists = root->missing_ok;

  std::string table_name;
  std::string schema_name;
  auto list = reinterpret_cast<List *>(root->objects->head->data.ptr_value);
  if (list->length == 2) {
    // list length is 2 when schema length is specified, e.g. DROP INDEX/TABLE A.B
    schema_name = reinterpret_cast<value *>(list->head->data.ptr_value)->val.str;
    table_name = reinterpret_cast<value *>(list->head->next->data.ptr_value)->val.str;
  } else {
    table_name = reinterpret_cast<value *>(list->head->data.ptr_value)->val.str;
  }
  auto table_info = std::make_unique<TableInfo>(table_name, schema_name, "");

  auto result = std::make_unique<DropStatement>(std::move(table_info), DropStatement::DropType::kTable, if_exists);
  return result;
}

// TODO(pakhtar/wan): delete or find right merge location
// was part of original DropIndexTransform... not needed in new code?
//    result->SetIndexName(
// reinterpret_cast<value *>(list->head->data.ptr_value)->val.str);
// }
//   return result;
// }

std::unique_ptr<DeleteStatement> PostgresParser::TruncateTransform(TruncateStmt *truncate_stmt) {
  std::unique_ptr<DeleteStatement> result;

  // TERRIER_ASSERT(truncate_stmt->relations->length == 1, "Single table only");

  auto cell = truncate_stmt->relations->head;
  auto table_ref = RangeVarTransform(reinterpret_cast<RangeVar *>(cell->data.ptr_value));
  result = std::make_unique<DeleteStatement>(std::move(table_ref));

  /* TODO(WAN): review
   * AFAIK the target is a single table.
   * The code below walks a list but only the last item will be saved. Either the list walk is unnecessary,
   * or the results produced are wrong, and should be a vector.
   */

  /*
  for (auto cell = truncate_stmt->relations->head; cell != nullptr; cell = cell->next) {
    auto table_ref = RangeVarTransform(reinterpret_cast<RangeVar *>(cell->data.ptr_value));

    //result->table_ref_.reset(
    //    RangeVarTransform(reinterpret_cast<RangeVar *>(cell->data.ptr_value)));
    break;
  }
   */
  // TODO(pakhtar/wan)  - fix
  return result;
}

std::unique_ptr<DropStatement> PostgresParser::DropTriggerTransform(DropStmt *root) {
  auto list = reinterpret_cast<List *>(root->objects->head->data.ptr_value);
  std::string trigger_name = reinterpret_cast<value *>(list->tail->data.ptr_value)->val.str;

  std::string table_name;
  std::string schema_name;
  // TODO(WAN): I suspect the old code is wrong and/or incomplete
  if (list->length == 3) {
    schema_name = reinterpret_cast<value *>(list->head->data.ptr_value)->val.str;
    table_name = reinterpret_cast<value *>(list->head->next->data.ptr_value)->val.str;
  } else {
    table_name = reinterpret_cast<value *>(list->head->data.ptr_value)->val.str;
  }
  auto table_info = std::make_unique<TableInfo>(table_name, schema_name, "");

  auto result = std::make_unique<DropStatement>(std::move(table_info), DropStatement::DropType::kTrigger, trigger_name);
  return result;
}

std::unique_ptr<ExecuteStatement> PostgresParser::ExecuteTransform(ExecuteStmt *root) {
  auto name = root->name;
  auto params = ParamListTransform(root->params);
  auto result = std::make_unique<ExecuteStatement>(name, std::move(params));
  return result;
}

std::vector<const AbstractExpression *> PostgresParser::ParamListTransform(List *root) {
  std::vector<const AbstractExpression *> result;

  if (root == nullptr) {
    return result;
  }

  for (auto cell = root->head; cell != nullptr; cell = cell->next) {
    auto param = reinterpret_cast<Node *>(cell->data.ptr_value);
    switch (param->type) {
      case T_A_Const: {
        auto node = reinterpret_cast<A_Const *>(cell->data.ptr_value);
        result.emplace_back(ConstTransform(node));
        break;
      }
      case T_A_Expr: {
        auto node = reinterpret_cast<A_Expr *>(cell->data.ptr_value);
        result.emplace_back(AExprTransform(node));
        break;
      }
      case T_FuncCall: {
        auto node = reinterpret_cast<FuncCall *>(cell->data.ptr_value);
        result.emplace_back(FuncCallTransform(node));
        break;
      }
      default: { PARSER_LOG_AND_THROW("ParamListTransform", "ExpressionType", param->type); }
    }
  }

  return result;
}

std::unique_ptr<ExplainStatement> PostgresParser::ExplainTransform(ExplainStmt *root) {
  std::unique_ptr<ExplainStatement> result;
  auto query = NodeTransform(root->query);
  result = std::make_unique<ExplainStatement>(std::move(query));
  return result;
}

// Postgres.InsertStmt -> terrier.InsertStatement
std::unique_ptr<InsertStatement> PostgresParser::InsertTransform(InsertStmt *root) {
  TERRIER_ASSERT(root->selectStmt != nullptr, "Selects from table or directly selects some values.");

  std::unique_ptr<InsertStatement> result;

  auto column_names = ColumnNameTransform(root->cols);
  auto table_ref = RangeVarTransform(root->relation);
  auto select_stmt = reinterpret_cast<SelectStmt *>(root->selectStmt);

  if (select_stmt->fromClause != nullptr) {
    // select from a table to insert
    auto select_trans = SelectTransform(select_stmt);
    result = std::make_unique<InsertStatement>(std::move(column_names), std::move(table_ref), std::move(select_trans));
  } else {
    // directly insert some values
    TERRIER_ASSERT(select_stmt->valuesLists != nullptr, "Must have values to insert.");
    auto insert_values = ValueListsTransform(select_stmt->valuesLists);
    result = std::make_unique<InsertStatement>(std::move(column_names), std::move(table_ref), std::move(insert_values));
  }

  return result;
}

// Postgres.List -> column names
std::vector<std::string> PostgresParser::ColumnNameTransform(List *root) {
  auto result = std::vector<std::string>();

  if (root == nullptr) {
    return result;
  }

  for (auto cell = root->head; cell != nullptr; cell = cell->next) {
    auto target = reinterpret_cast<ResTarget *>(cell->data.ptr_value);
    result.emplace_back(target->name);
  }

  return result;
}

// Transforms value lists into terrier equivalent. Nested vectors, because an InsertStmt may insert multiple tuples.
std::vector<std::vector<const AbstractExpression *>> PostgresParser::ValueListsTransform(List *root) {
  auto result = std::vector<std::vector<const AbstractExpression *>>();

  for (auto value_list = root->head; value_list != nullptr; value_list = value_list->next) {
    std::vector<const AbstractExpression *> cur_result;

    auto target = reinterpret_cast<List *>(value_list->data.ptr_value);
    for (auto cell = target->head; cell != nullptr; cell = cell->next) {
      auto expr = reinterpret_cast<Expr *>(cell->data.ptr_value);
      switch (expr->type) {
        case T_ParamRef: {
          cur_result.emplace_back(ParamRefTransform(reinterpret_cast<ParamRef *>(expr)));
          break;
        }
        case T_A_Const: {
          cur_result.emplace_back(ConstTransform(reinterpret_cast<A_Const *>(expr)));
          break;
        }
        case T_TypeCast: {
          cur_result.emplace_back(TypeCastTransform(reinterpret_cast<TypeCast *>(expr)));
          break;
        }
        case T_SetToDefault: {
          cur_result.emplace_back(new DefaultValueExpression());
          break;
        }
        default: { PARSER_LOG_AND_THROW("ValueListsTransform", "Value type", expr->type); }
      }
    }
    result.emplace_back(std::move(cur_result));
  }

  return result;
}

std::unique_ptr<TransactionStatement> PostgresParser::TransactionTransform(TransactionStmt *transaction_stmt) {
  std::unique_ptr<TransactionStatement> result;

  switch (transaction_stmt->kind) {
    case TRANS_STMT_BEGIN: {
      result = std::make_unique<TransactionStatement>(TransactionStatement::kBegin);
      break;
    }
    case TRANS_STMT_COMMIT: {
      result = std::make_unique<TransactionStatement>(TransactionStatement::kCommit);
      break;
    }
    case TRANS_STMT_ROLLBACK: {
      result = std::make_unique<TransactionStatement>(TransactionStatement::kRollback);
      break;
    }
    default: { PARSER_LOG_AND_THROW("TransactionTransform", "TRANSACTION statement type", transaction_stmt->kind); }
  }
  return result;
}

std::vector<std::shared_ptr<parser::UpdateClause>> PostgresParser::UpdateTargetTransform(List *root) {
  std::vector<std::shared_ptr<parser::UpdateClause>> result;
  for (auto cell = root->head; cell != nullptr; cell = cell->next) {
    auto target = reinterpret_cast<ResTarget *>(cell->data.ptr_value);
    auto column = target->name;
    auto value = ExprTransform(target->val);
    result.push_back(std::make_shared<UpdateClause>(column, value));
  }
  return result;
}

std::unique_ptr<PrepareStatement> PostgresParser::PrepareTransform(PrepareStmt *root) {
  auto name = root->name;
  auto query = NodeTransform(root->query);

  // TODO(WAN): why isn't this populated?
  std::vector<const ParameterValueExpression *> placeholders;

  auto result = std::make_unique<PrepareStatement>(name, std::move(query), std::move(placeholders));
  return result;
}

// Postgres.VacuumStmt -> terrier.AnalyzeStatement
std::unique_ptr<AnalyzeStatement> PostgresParser::VacuumTransform(VacuumStmt *root) {
  std::unique_ptr<AnalyzeStatement> result;
  switch (root->options) {
    case VACOPT_ANALYZE: {
      auto analyze_table = root->relation != nullptr ? RangeVarTransform(root->relation) : nullptr;
      auto analyze_columns = ColumnNameTransform(root->va_cols);
      result = std::make_unique<AnalyzeStatement>(std::move(analyze_table), std::move(analyze_columns));
      break;
    }
    default: { PARSER_LOG_AND_THROW("VacuumTransform", "Vacuum", root->options); }
  }

  return result;
}

std::unique_ptr<UpdateStatement> PostgresParser::UpdateTransform(UpdateStmt *update_stmt) {
  std::unique_ptr<UpdateStatement> result;

  auto table = RangeVarTransform(update_stmt->relation);
  auto clauses = UpdateTargetTransform(update_stmt->targetList);
  auto where = WhereTransform(update_stmt->whereClause);

  result = std::make_unique<UpdateStatement>(std::move(table), std::move(clauses), where);
  return result;
}

// This one is a little weird. The old system had it as a JDBC hack.
std::unique_ptr<VariableSetStatement> PostgresParser::VariableSetTransform(UNUSED_ATTRIBUTE VariableSetStmt *root) {
  auto result = std::make_unique<VariableSetStatement>();
  return result;
}

}  // namespace parser
}  // namespace terrier<|MERGE_RESOLUTION|>--- conflicted
+++ resolved
@@ -703,44 +703,26 @@
   const AbstractExpression *result;
   switch (val.type) {
     case T_Integer: {
-<<<<<<< HEAD
       auto v = type::TransientValueFactory::GetInteger(val.val.ival);
-      result = new ConstantValueExpression(v);
-=======
-      result = std::make_unique<ConstantValueExpression>(type::TransientValueFactory::GetInteger(val.val.ival));
->>>>>>> daad5cd3
+      result = new ConstantValueExpression(std::move(v));
       break;
     }
 
     case T_String: {
-<<<<<<< HEAD
       auto v = type::TransientValueFactory::GetVarChar(val.val.str);
-      result = new ConstantValueExpression(v);
-=======
-      result = std::make_unique<ConstantValueExpression>(type::TransientValueFactory::GetVarChar(val.val.str));
->>>>>>> daad5cd3
+      result = new ConstantValueExpression(std::move(v));
       break;
     }
 
     case T_Float: {
-<<<<<<< HEAD
       auto v = type::TransientValueFactory::GetDecimal(std::stod(val.val.str));
-      result = new ConstantValueExpression(v);
-=======
-      result =
-          std::make_unique<ConstantValueExpression>(type::TransientValueFactory::GetDecimal(std::stod(val.val.str)));
->>>>>>> daad5cd3
+      result = new ConstantValueExpression(std::move(v));
       break;
     }
 
     case T_Null: {
-<<<<<<< HEAD
-      auto v = type::TransientValueFactory::GetBoolean(false);
-      v.SetNull(true);
-      result = new ConstantValueExpression(v);
-=======
-      result = std::make_unique<ConstantValueExpression>(type::TransientValueFactory::GetNull(type::TypeId::INVALID));
->>>>>>> daad5cd3
+      auto v = type::TransientValueFactory::GetNull(type::TypeId::INVALID);
+      result = new ConstantValueExpression(std::move(v));
       break;
     }
 
