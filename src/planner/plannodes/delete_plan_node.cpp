#include "planner/plannodes/delete_plan_node.h"

#include <memory>
#include <utility>
#include <vector>

namespace terrier::planner {

// TODO(Gus,Wen) Add SetParameters

common::hash_t DeletePlanNode::Hash() const {
  common::hash_t hash = AbstractPlanNode::Hash();

  // Hash database_oid
  hash = common::HashUtil::CombineHashes(hash, common::HashUtil::Hash(database_oid_));

  // Hash namespace oid
  hash = common::HashUtil::CombineHashes(hash, common::HashUtil::Hash(namespace_oid_));

  // Hash table_oid
  hash = common::HashUtil::CombineHashes(hash, common::HashUtil::Hash(table_oid_));

  return hash;
}

bool DeletePlanNode::operator==(const AbstractPlanNode &rhs) const {
  if (!AbstractPlanNode::operator==(rhs)) return false;

  auto &other = dynamic_cast<const DeletePlanNode &>(rhs);

  // Database OID
  if (database_oid_ != other.database_oid_) return false;

  // Namespace OID
  if (namespace_oid_ != other.namespace_oid_) return false;

  // Table OID
  if (table_oid_ != other.table_oid_) return false;

  return true;
}

nlohmann::json DeletePlanNode::ToJson() const {
  nlohmann::json j = AbstractPlanNode::ToJson();
  j["database_oid"] = database_oid_;
  j["namespace_oid"] = namespace_oid_;
  j["table_oid"] = table_oid_;
<<<<<<< HEAD
=======
  j["delete_condition"] = delete_condition_ == nullptr ? nlohmann::json(nullptr) : delete_condition_->ToJson();
>>>>>>> cd670a39
  return j;
}

std::vector<std::unique_ptr<parser::AbstractExpression>> DeletePlanNode::FromJson(const nlohmann::json &j) {
  std::vector<std::unique_ptr<parser::AbstractExpression>> exprs;
  auto e1 = AbstractPlanNode::FromJson(j);
  exprs.insert(exprs.end(), std::make_move_iterator(e1.begin()), std::make_move_iterator(e1.end()));
  database_oid_ = j.at("database_oid").get<catalog::db_oid_t>();
  namespace_oid_ = j.at("namespace_oid").get<catalog::namespace_oid_t>();
  table_oid_ = j.at("table_oid").get<catalog::table_oid_t>();
<<<<<<< HEAD
=======
  if (!j.at("delete_condition").is_null()) {
    auto deserialized = parser::DeserializeExpression(j.at("delete_condition"));
    delete_condition_ = common::ManagedPointer(deserialized.result_);
    exprs.emplace_back(std::move(deserialized.result_));
    exprs.insert(exprs.end(), std::make_move_iterator(deserialized.non_owned_exprs_.begin()),
                 std::make_move_iterator(deserialized.non_owned_exprs_.end()));
  }
  return exprs;
>>>>>>> cd670a39
}

}  // namespace terrier::planner<|MERGE_RESOLUTION|>--- conflicted
+++ resolved
@@ -45,10 +45,6 @@
   j["database_oid"] = database_oid_;
   j["namespace_oid"] = namespace_oid_;
   j["table_oid"] = table_oid_;
-<<<<<<< HEAD
-=======
-  j["delete_condition"] = delete_condition_ == nullptr ? nlohmann::json(nullptr) : delete_condition_->ToJson();
->>>>>>> cd670a39
   return j;
 }
 
@@ -59,17 +55,7 @@
   database_oid_ = j.at("database_oid").get<catalog::db_oid_t>();
   namespace_oid_ = j.at("namespace_oid").get<catalog::namespace_oid_t>();
   table_oid_ = j.at("table_oid").get<catalog::table_oid_t>();
-<<<<<<< HEAD
-=======
-  if (!j.at("delete_condition").is_null()) {
-    auto deserialized = parser::DeserializeExpression(j.at("delete_condition"));
-    delete_condition_ = common::ManagedPointer(deserialized.result_);
-    exprs.emplace_back(std::move(deserialized.result_));
-    exprs.insert(exprs.end(), std::make_move_iterator(deserialized.non_owned_exprs_.begin()),
-                 std::make_move_iterator(deserialized.non_owned_exprs_.end()));
-  }
   return exprs;
->>>>>>> cd670a39
 }
 
 }  // namespace terrier::planner