--- conflicted
+++ resolved
@@ -54,28 +54,34 @@
 
 nlohmann::json OrderByPlanNode::ToJson() const {
   nlohmann::json j = AbstractPlanNode::ToJson();
-  j["sort_keys"] = sort_keys_;
+
+  std::vector<std::pair<nlohmann::json, OrderByOrderingType>> sort_keys;
+  sort_keys.reserve(sort_keys_.size());
+  for (const auto &key : sort_keys_) {
+    sort_keys.emplace_back(key.first->ToJson(), key.second);
+  }
+  j["sort_keys"] = sort_keys;
   j["has_limit"] = has_limit_;
   j["limit"] = limit_;
   j["offset"] = offset_;
   return j;
 }
 
-<<<<<<< HEAD
-void OrderByPlanNode::FromJson(const nlohmann::json &j) {
-  AbstractPlanNode::FromJson(j);
-  auto sort_keys = j.at("sort_keys").get<std::vector<std::pair<nlohmann::json, OrderByOrderingType>>>();
-  for (auto &pair : sort_keys) {
-    sort_keys_.emplace_back(parser::DeserializeExpression(pair.first), pair.second);
-  }
-
-=======
 std::vector<std::unique_ptr<parser::AbstractExpression>> OrderByPlanNode::FromJson(const nlohmann::json &j) {
   std::vector<std::unique_ptr<parser::AbstractExpression>> exprs;
   auto e1 = AbstractPlanNode::FromJson(j);
   exprs.insert(exprs.end(), std::make_move_iterator(e1.begin()), std::make_move_iterator(e1.end()));
-  sort_keys_ = j.at("sort_keys").get<std::vector<SortKey>>();
->>>>>>> cd670a39
+
+  // Deserialize sort keys
+  auto sort_keys = j.at("sort_keys").get<std::vector<std::pair<nlohmann::json, OrderByOrderingType>>>();
+  for (const auto &key_json : sort_keys) {
+    auto deserialized = parser::DeserializeExpression(key_json.first);
+    sort_keys_.emplace_back(common::ManagedPointer(deserialized.result_), key_json.second);
+    exprs.emplace_back(std::move(deserialized.result_));
+    exprs.insert(exprs.end(), std::make_move_iterator(deserialized.non_owned_exprs_.begin()),
+                 std::make_move_iterator(deserialized.non_owned_exprs_.end()));
+  }
+
   has_limit_ = j.at("has_limit").get<bool>();
   limit_ = j.at("limit").get<size_t>();
   offset_ = j.at("offset").get<size_t>();
