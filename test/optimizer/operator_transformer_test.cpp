#include <memory>
#include <string>
#include <utility>
#include <vector>
#include "binder/bind_node_visitor.h"
#include "catalog/catalog.h"
#include "optimizer/logical_operators.h"
#include "optimizer/operator_expression.h"
#include "optimizer/query_to_operator_transformer.h"
#include "parser/expression/aggregate_expression.h"
#include "parser/expression/column_value_expression.h"
#include "parser/expression/operator_expression.h"
#include "parser/expression/subquery_expression.h"
#include "parser/postgresparser.h"
#include "storage/garbage_collector.h"
#include "traffic_cop/statement.h"
#include "traffic_cop/traffic_cop.h"
#include "transaction/deferred_action_manager.h"
#include "transaction/transaction_manager.h"
#include "util/data_table_benchmark_util.h"
#include "util/test_harness.h"

using std::make_tuple;

using std::unique_ptr;
using std::vector;

namespace terrier {

class OperatorTransformerTest : public TerrierTest {
 private:
  storage::RecordBufferSegmentPool buffer_pool_{1000000, 1000000};
  storage::BlockStore block_store_{1000, 1000};
  catalog::Catalog *catalog_;
  storage::GarbageCollector *gc_;

 protected:
  std::string default_database_name_ = "test_db";
  catalog::db_oid_t db_oid_;
  catalog::table_oid_t table_a_oid_;
  catalog::table_oid_t table_b_oid_;
  parser::PostgresParser parser_;
  transaction::TimestampManager *timestamp_manager_;
  transaction::DeferredActionManager *deferred_action_manager_;
  transaction::TransactionManager *txn_manager_;
  transaction::TransactionContext *txn_;
  std::unique_ptr<catalog::CatalogAccessor> accessor_;
  binder::BindNodeVisitor *binder_;
  optimizer::QueryToOperatorTransformer *operator_transformer_;
  optimizer::OperatorExpression *operator_tree_;
  std::vector<optimizer::OpType> op_types_;

  void SetUpTables() {
    // Initialize the transaction manager and GC
    timestamp_manager_ = new transaction::TimestampManager;
    deferred_action_manager_ = new transaction::DeferredActionManager(timestamp_manager_);
    txn_manager_ = new transaction::TransactionManager(timestamp_manager_, deferred_action_manager_, &buffer_pool_,
                                                       true, DISABLED);
    gc_ = new storage::GarbageCollector(timestamp_manager_, deferred_action_manager_, txn_manager_, nullptr);

    // new catalog requires txn_manage and block_store as parameters
    catalog_ = new catalog::Catalog(txn_manager_, &block_store_);

    // create database
    txn_ = txn_manager_->BeginTransaction();
    LOG_INFO("Creating database %s", default_database_name_.c_str());
    db_oid_ = catalog_->CreateDatabase(txn_, default_database_name_, true);
    // commit the transactions
    txn_manager_->Commit(txn_, TestCallbacks::EmptyCallback, nullptr);
    LOG_INFO("database %s created!", default_database_name_.c_str());

    // get default values of the columns
    auto int_default = parser::ConstantValueExpression(type::TransientValueFactory::GetNull(type::TypeId::INTEGER));
    auto varchar_default = parser::ConstantValueExpression(type::TransientValueFactory::GetNull(type::TypeId::VARCHAR));

    // create table A
    txn_ = txn_manager_->BeginTransaction();
    accessor_ = catalog_->GetAccessor(txn_, db_oid_);
    // Create the column definition (no OIDs) for CREATE TABLE A(A1 int, a2 varchar)
    std::vector<catalog::Schema::Column> cols_a;
    cols_a.emplace_back("a1", type::TypeId::INTEGER, true, int_default);
    cols_a.emplace_back("a2", type::TypeId::VARCHAR, 20, true, varchar_default);
    auto schema_a = catalog::Schema(cols_a);

    table_a_oid_ = accessor_->CreateTable(accessor_->GetDefaultNamespace(), "a", schema_a);
    auto table_a = new storage::SqlTable(&block_store_, schema_a);
    EXPECT_TRUE(accessor_->SetTablePointer(table_a_oid_, table_a));

    txn_manager_->Commit(txn_, TestCallbacks::EmptyCallback, nullptr);
    accessor_.reset(nullptr);

    // create Table B
    txn_ = txn_manager_->BeginTransaction();
    accessor_ = catalog_->GetAccessor(txn_, db_oid_);

    // Create the column definition (no OIDs) for CREATE TABLE b(b1 int, B2 varchar)
    std::vector<catalog::Schema::Column> cols_b;
    cols_b.emplace_back("b1", type::TypeId::INTEGER, true, int_default);
    cols_b.emplace_back("b2", type::TypeId::VARCHAR, 20, true, varchar_default);

    auto schema_b = catalog::Schema(cols_b);
    table_b_oid_ = accessor_->CreateTable(accessor_->GetDefaultNamespace(), "b", schema_b);
    auto table_b = new storage::SqlTable(&block_store_, schema_b);
    EXPECT_TRUE(accessor_->SetTablePointer(table_b_oid_, table_b));
    txn_manager_->Commit(txn_, TestCallbacks::EmptyCallback, nullptr);
    accessor_.reset(nullptr);
  }

  void TearDownTables() {
    catalog_->TearDown();
    // Run the GC to flush it down to a clean system
    gc_->PerformGarbageCollection();
    gc_->PerformGarbageCollection();
    gc_->PerformGarbageCollection();
    delete catalog_;
    delete gc_;
    delete txn_manager_;
    delete deferred_action_manager_;
    delete timestamp_manager_;
  }

  void SetUp() override {
    TerrierTest::SetUp();
    SetUpTables();
    // prepare for testing
    txn_ = txn_manager_->BeginTransaction();
    accessor_ = catalog_->GetAccessor(txn_, db_oid_);
    binder_ = new binder::BindNodeVisitor(std::move(accessor_), default_database_name_);
  }

  void TearDown() override {
    txn_manager_->Commit(txn_, TestCallbacks::EmptyCallback, nullptr);
    accessor_.reset(nullptr);
    delete binder_;
    delete operator_transformer_;
    delete operator_tree_;
    TearDownTables();
    TerrierTest::TearDown();
  }

  const std::string GetInfo(optimizer::OperatorExpression *op) const {
    std::string info = "{";
    {
      info += "\"Op\":";
      info += "\"" + op->GetOp().GetName() + "\",";
      auto children = op->GetChildren();
      if (!children.empty()) {
        info += "\"Children\":[";
        {
          bool is_first = true;
          for (const auto &child : children) {
            if (is_first) {
              is_first = false;
            } else {
              info += ",";
            }
            info += GetInfo(child);
          }
        }
        info += "]";
      }
    }
    info += '}';
    return info;
  }
};

// NOLINTNEXTLINE
TEST_F(OperatorTransformerTest, SelectStatementSimpleTest) {
  LOG_INFO("Parsing sql query");
  std::string select_sql = "SELECT A.A1 FROM A";

  std::string ref = R"({"Op":"LogicalGet",})";

  auto parse_tree = parser_.BuildParseTree(select_sql);
  auto statement = parse_tree.GetStatements()[0];
  binder_->BindNameToNode(statement, &parse_tree);
<<<<<<< HEAD
  accessor_ = binder_->GetCatalogAccessor();
=======
  auto accessor_ = binder_->GetCatalogAccessor();
  auto default_namespace_oid = accessor_->GetDefaultNamespace();
>>>>>>> d0a2609e
  operator_transformer_ = new optimizer::QueryToOperatorTransformer(std::move(accessor_));
  operator_tree_ = operator_transformer_->ConvertToOpExpression(statement, &parse_tree);
  auto info = GetInfo(operator_tree_);

  EXPECT_EQ(ref, info);

  auto logical_get = operator_tree_->GetOp().As<optimizer::LogicalGet>();
  EXPECT_EQ(db_oid_, logical_get->GetDatabaseOid());
  EXPECT_EQ(default_namespace_oid, logical_get->GetNamespaceOid());
  EXPECT_EQ(table_a_oid_, logical_get->GetTableOid());
  EXPECT_FALSE(logical_get->GetIsForUpdate());
}

// NOLINTNEXTLINE
TEST_F(OperatorTransformerTest, InsertStatementSimpleTest) {
  LOG_INFO("Parsing sql query");
  std::string insert_sql = "INSERT INTO A (A1, A2) VALUES (5, \'MY DATA\')";

  std::string ref = R"({"Op":"LogicalInsert",})";

  auto parse_tree = parser_.BuildParseTree(insert_sql);
  auto statement = parse_tree.GetStatements()[0];
  binder_->BindNameToNode(statement, &parse_tree);
<<<<<<< HEAD
  accessor_ = binder_->GetCatalogAccessor();
=======
  auto accessor_ = binder_->GetCatalogAccessor();
  auto default_namespace_oid = accessor_->GetDefaultNamespace();
>>>>>>> d0a2609e
  operator_transformer_ = new optimizer::QueryToOperatorTransformer(std::move(accessor_));
  operator_tree_ = operator_transformer_->ConvertToOpExpression(statement, &parse_tree);
  auto info = GetInfo(operator_tree_);

  EXPECT_EQ(ref, info);

  auto logical_insert = operator_tree_->GetOp().As<optimizer::LogicalInsert>();
  EXPECT_EQ(db_oid_, logical_insert->GetDatabaseOid());
  EXPECT_EQ(default_namespace_oid, logical_insert->GetNamespaceOid());
  EXPECT_EQ(table_a_oid_, logical_insert->GetTableOid());
  EXPECT_EQ(std::vector<catalog::col_oid_t>({catalog::col_oid_t(2), catalog::col_oid_t(1)}),
            logical_insert->GetColumns());

  auto insert_value_a1 =
      logical_insert->GetValues().Get()[0][0][0].CastManagedPointerTo<parser::ConstantValueExpression>();
  EXPECT_EQ(insert_value_a1->GetValue().Type(), type::TypeId::INTEGER);
  EXPECT_EQ(type::TransientValuePeeker::PeekInteger(insert_value_a1->GetValue()), 5);

  auto insert_value_a2 =
      logical_insert->GetValues().Get()[0][0][1].CastManagedPointerTo<parser::ConstantValueExpression>();
  EXPECT_EQ(insert_value_a2->GetValue().Type(), type::TypeId::VARCHAR);
  EXPECT_EQ(type::TransientValuePeeker::PeekVarChar(insert_value_a2->GetValue()), "MY DATA");
}

// NOLINTNEXTLINE
TEST_F(OperatorTransformerTest, InsertStatementSelectTest) {
  LOG_INFO("Parsing sql query");
  std::string insert_sql = "INSERT INTO A (A1) SELECT B1 FROM B WHERE B1 > 0";

  std::string ref =
      "{\"Op\":\"LogicalInsertSelect\",\"Children\":"
      "[{\"Op\":\"LogicalFilter\",\"Children\":"
      "[{\"Op\":\"LogicalGet\",}]}]}";

  auto parse_tree = parser_.BuildParseTree(insert_sql);
  auto statement = parse_tree.GetStatements()[0];
  binder_->BindNameToNode(statement, &parse_tree);
<<<<<<< HEAD
  accessor_ = binder_->GetCatalogAccessor();
=======
  auto accessor_ = binder_->GetCatalogAccessor();
  auto default_namespace_oid = accessor_->GetDefaultNamespace();
>>>>>>> d0a2609e
  operator_transformer_ = new optimizer::QueryToOperatorTransformer(std::move(accessor_));
  operator_tree_ = operator_transformer_->ConvertToOpExpression(statement, &parse_tree);
  auto info = GetInfo(operator_tree_);

  EXPECT_EQ(ref, info);

  // Test LogicalInsertSelect
  auto logical_insert_select = operator_tree_->GetOp().As<optimizer::LogicalInsertSelect>();
  EXPECT_EQ(db_oid_, logical_insert_select->GetDatabaseOid());
  EXPECT_EQ(default_namespace_oid, logical_insert_select->GetNamespaceOid());
  EXPECT_EQ(table_a_oid_, logical_insert_select->GetTableOid());

  // Test LogicalFilter
  auto logical_filter = operator_tree_->GetChildren()[0]->GetOp().As<optimizer::LogicalFilter>();
  EXPECT_EQ(parser::ExpressionType::COMPARE_GREATER_THAN,
            logical_filter->GetPredicates()[0].GetExpr()->GetExpressionType());

  // Test LogicalGet
  auto logical_get = operator_tree_->GetChildren()[0]->GetChildren()[0]->GetOp().As<optimizer::LogicalGet>();
  EXPECT_EQ(table_b_oid_, logical_get->GetTableOid());
  EXPECT_EQ("b", logical_get->GetTableAlias());
}

// NOLINTNEXTLINE
TEST_F(OperatorTransformerTest, UpdateStatementSimpleTest) {
  LOG_INFO("Parsing sql query");
  std::string update_sql = "UPDATE A SET A1 = 999 WHERE A1 >= 1";

  std::string ref =
      "{\"Op\":\"LogicalUpdate\",\"Children\":"
      "[{\"Op\":\"LogicalGet\",}]}";

  auto parse_tree = parser_.BuildParseTree(update_sql);
  auto statement = parse_tree.GetStatements()[0];
  binder_->BindNameToNode(statement, &parse_tree);
<<<<<<< HEAD
  accessor_ = binder_->GetCatalogAccessor();
=======
  auto accessor_ = binder_->GetCatalogAccessor();
  auto default_namespace_oid = accessor_->GetDefaultNamespace();
>>>>>>> d0a2609e
  operator_transformer_ = new optimizer::QueryToOperatorTransformer(std::move(accessor_));
  operator_tree_ = operator_transformer_->ConvertToOpExpression(statement, &parse_tree);
  auto info = GetInfo(operator_tree_);

  EXPECT_EQ(ref, info);

  // Test LogicalUpdate
  auto logical_update = operator_tree_->GetOp().As<optimizer::LogicalUpdate>();
  EXPECT_EQ(db_oid_, logical_update->GetDatabaseOid());
  EXPECT_EQ(default_namespace_oid, logical_update->GetNamespaceOid());
  EXPECT_EQ(table_a_oid_, logical_update->GetTableOid());

  auto update_clause = logical_update->GetUpdateClauses()[0].Get();
  EXPECT_EQ("a1", update_clause->GetColumnName());
  auto constant = update_clause->GetUpdateValue().CastManagedPointerTo<parser::ConstantValueExpression>();
  EXPECT_EQ(constant->GetValue().Type(), type::TypeId::INTEGER);
  EXPECT_EQ(type::TransientValuePeeker::PeekInteger(constant->GetValue()), 999);

  // Test LogicalGet
  auto logical_get = operator_tree_->GetChildren()[0]->GetOp().As<optimizer::LogicalGet>();
  EXPECT_EQ(parser::ExpressionType::COMPARE_GREATER_THAN_OR_EQUAL_TO,
            logical_get->GetPredicates()[0].GetExpr()->GetExpressionType());
}

// NOLINTNEXTLINE
TEST_F(OperatorTransformerTest, SelectStatementAggregateTest) {
  LOG_INFO("Parsing sql query");
  std::string select_sql = "SELECT MAX(b1) FROM B";

  std::string ref =
      "{\"Op\":\"LogicalAggregateAndGroupBy\",\"Children\":"
      "[{\"Op\":\"LogicalGet\",}]}";

  auto parse_tree = parser_.BuildParseTree(select_sql);
  auto statement = parse_tree.GetStatements()[0];
  binder_->BindNameToNode(statement, &parse_tree);
  accessor_ = binder_->GetCatalogAccessor();
  operator_transformer_ = new optimizer::QueryToOperatorTransformer(std::move(accessor_));
  operator_tree_ = operator_transformer_->ConvertToOpExpression(statement, &parse_tree);
  auto info = GetInfo(operator_tree_);

  EXPECT_EQ(ref, info);
}

// NOLINTNEXTLINE
TEST_F(OperatorTransformerTest, SelectStatementDistinctTest) {
  LOG_INFO("Parsing sql query");
  std::string select_sql = "SELECT DISTINCT B1 FROM B WHERE B1 > 5";

  std::string ref =
      "{\"Op\":\"LogicalDistinct\",\"Children\":"
      "[{\"Op\":\"LogicalFilter\",\"Children\":"
      "[{\"Op\":\"LogicalGet\",}]}]}";

  auto parse_tree = parser_.BuildParseTree(select_sql);
  auto statement = parse_tree.GetStatements()[0];
  binder_->BindNameToNode(statement, &parse_tree);
  accessor_ = binder_->GetCatalogAccessor();
  operator_transformer_ = new optimizer::QueryToOperatorTransformer(std::move(accessor_));
  operator_tree_ = operator_transformer_->ConvertToOpExpression(statement, &parse_tree);
  auto info = GetInfo(operator_tree_);

  EXPECT_EQ(ref, info);
}

// NOLINTNEXTLINE
TEST_F(OperatorTransformerTest, SelectStatementOrderByTest) {
  LOG_INFO("Parsing sql query");
  std::string select_sql = "SELECT b1 FROM B ORDER BY b1 LIMIT 2 OFFSET 1";

  std::string ref =
      "{\"Op\":\"LogicalLimit\",\"Children\":"
      "[{\"Op\":\"LogicalGet\",}]}";

  auto parse_tree = parser_.BuildParseTree(select_sql);
  auto statement = parse_tree.GetStatements()[0];
  binder_->BindNameToNode(statement, &parse_tree);
  accessor_ = binder_->GetCatalogAccessor();
  operator_transformer_ = new optimizer::QueryToOperatorTransformer(std::move(accessor_));
  operator_tree_ = operator_transformer_->ConvertToOpExpression(statement, &parse_tree);
  auto info = GetInfo(operator_tree_);

  EXPECT_EQ(ref, info);
}

// NOLINTNEXTLINE
<<<<<<< HEAD
TEST_F(OperatorTransformerTest, SelectStatementComplexTest) {
  // Test regular table name
  LOG_INFO("Parsing sql query");
  std::string select_sql =
      "SELECT A.A1, B.B2 FROM A INNER JOIN b ON a.a1 = b.b1 WHERE a1 < 100 "
      "GROUP BY A.a1, B.b2 HAVING a1 > 50 ORDER BY a1";
=======
TEST_F(OperatorTransformerTest, SelectStatementStarTest) {
  // Check if star expression is correctly processed
  LOG_INFO("Checking STAR expression in select and subselect");

  std::string selectSQL = "SELECT * FROM A LEFT OUTER JOIN B ON A.A1 < B.B1";
>>>>>>> d0a2609e

  std::string ref =
      "{\"Op\":\"LogicalLeftJoin\",\"Children\":"
      "[{\"Op\":\"LogicalGet\",},{\"Op\":\"LogicalGet\",}]}";

  auto parse_tree = parser_.BuildParseTree(select_sql);
  auto statement = parse_tree.GetStatements()[0];
  binder_->BindNameToNode(statement, &parse_tree);
  accessor_ = binder_->GetCatalogAccessor();
  operator_transformer_ = new optimizer::QueryToOperatorTransformer(std::move(accessor_));
  operator_tree_ = operator_transformer_->ConvertToOpExpression(statement, &parse_tree);
  auto info = GetInfo(operator_tree_);

  EXPECT_EQ(ref, info);
}

// NOLINTNEXTLINE
<<<<<<< HEAD
TEST_F(OperatorTransformerTest, SelectStatementStarTest) {
  // Check if star expression is correctly processed
  LOG_INFO("Checking STAR expression in select and subselect");

  std::string select_sql = "SELECT * FROM A LEFT OUTER JOIN B ON A.A1 < B.B1";
=======
TEST_F(OperatorTransformerTest, SelectStatementRightJoinTest) {
  LOG_INFO("Parsing sql query");
  std::string selectSQL = "SELECT * FROM A RIGHT JOIN B ON A1 = B1";
>>>>>>> d0a2609e

  std::string ref =
      "{\"Op\":\"LogicalRightJoin\",\"Children\":"
      "[{\"Op\":\"LogicalGet\",},{\"Op\":\"LogicalGet\",}]}";

  auto parse_tree = parser_.BuildParseTree(select_sql);
  auto statement = parse_tree.GetStatements()[0];
  binder_->BindNameToNode(statement, &parse_tree);
  accessor_ = binder_->GetCatalogAccessor();
  operator_transformer_ = new optimizer::QueryToOperatorTransformer(std::move(accessor_));
  operator_tree_ = operator_transformer_->ConvertToOpExpression(statement, &parse_tree);
  auto info = GetInfo(operator_tree_);

  EXPECT_EQ(ref, info);
}

// NOLINTNEXTLINE
TEST_F(OperatorTransformerTest, SelectStatementComplexTest) {
  LOG_INFO("Parsing sql query");
<<<<<<< HEAD
  std::string select_sql = "SELECT * FROM A RIGHT JOIN B ON A1 = B1";
=======
  std::string selectSQL =
      "SELECT A.A1, B.B2 FROM A INNER JOIN b ON a.a1 = b.b1 WHERE a1 < 100 "
      "GROUP BY A.a1, B.b2 HAVING a1 > 50 ORDER BY a1";
>>>>>>> d0a2609e

  std::string ref =
      "{\"Op\":\"LogicalFilter\",\"Children\":"
      "[{\"Op\":\"LogicalAggregateAndGroupBy\",\"Children\":"
      "[{\"Op\":\"LogicalFilter\",\"Children\":"
      "[{\"Op\":\"LogicalInnerJoin\",\"Children\":"
      "[{\"Op\":\"LogicalGet\",},{\"Op\":\"LogicalGet\",}]}]}]}]}";

  auto parse_tree = parser_.BuildParseTree(select_sql);
  auto statement = parse_tree.GetStatements()[0];
  binder_->BindNameToNode(statement, &parse_tree);
  accessor_ = binder_->GetCatalogAccessor();
  operator_transformer_ = new optimizer::QueryToOperatorTransformer(std::move(accessor_));
  operator_tree_ = operator_transformer_->ConvertToOpExpression(statement, &parse_tree);
  auto info = GetInfo(operator_tree_);

  EXPECT_EQ(ref, info);
}

// NOLINTNEXTLINE
TEST_F(OperatorTransformerTest, SelectStatementMarkJoinTest) {
  LOG_INFO("Parsing sql query");
  std::string select_sql = "SELECT * FROM A WHERE A1 = 0 AND A1 IN (SELECT B1 FROM B WHERE B1 IN (SELECT A1 FROM A))";

  std::string ref =
      "{\"Op\":\"LogicalFilter\",\"Children\":"
      "[{\"Op\":\"LogicalMarkJoin\",\"Children\":"
      "[{\"Op\":\"LogicalGet\",},{\"Op\":\"LogicalFilter\",\"Children\":"
      "[{\"Op\":\"LogicalMarkJoin\",\"Children\":"
      "[{\"Op\":\"LogicalGet\",},{\"Op\":\"LogicalGet\",}]}]}]}]}";

  auto parse_tree = parser_.BuildParseTree(select_sql);
  auto statement = parse_tree.GetStatements()[0];
  binder_->BindNameToNode(statement, &parse_tree);
  accessor_ = binder_->GetCatalogAccessor();
  operator_transformer_ = new optimizer::QueryToOperatorTransformer(std::move(accessor_));
  operator_tree_ = operator_transformer_->ConvertToOpExpression(statement, &parse_tree);
  auto info = GetInfo(operator_tree_);

  EXPECT_EQ(ref, info);
}

// NOLINTNEXTLINE
TEST_F(OperatorTransformerTest, SelectStatementStarNestedSelectTest) {
  // Check if star expression is correctly processed
  LOG_INFO("Checking STAR expression in nested select from.");

  std::string select_sql =
      "SELECT * FROM A LEFT OUTER JOIN (SELECT * FROM B INNER JOIN A ON B1 = A1) AS C ON C.B2 = a.A1";

  std::string ref =
      "{\"Op\":\"LogicalLeftJoin\",\"Children\":"
      "[{\"Op\":\"LogicalGet\",},{\"Op\":\"LogicalQueryDerivedGet\",\"Children\":"
      "[{\"Op\":\"LogicalFilter\",\"Children\":"
      "[{\"Op\":\"LogicalInnerJoin\",\"Children\":"
      "[{\"Op\":\"LogicalGet\",},{\"Op\":\"LogicalGet\",}]}]}]}]}";

  auto parse_tree = parser_.BuildParseTree(select_sql);
  auto statement = parse_tree.GetStatements()[0];
  binder_->BindNameToNode(statement, &parse_tree);
  accessor_ = binder_->GetCatalogAccessor();
  operator_transformer_ = new optimizer::QueryToOperatorTransformer(std::move(accessor_));
  operator_tree_ = operator_transformer_->ConvertToOpExpression(statement, &parse_tree);
  auto info = GetInfo(operator_tree_);

  EXPECT_EQ(ref, info);
}

// NOLINTNEXTLINE
TEST_F(OperatorTransformerTest, SelectStatementNestedColumnTest) {
  // Check if nested select columns are correctly processed
  LOG_INFO("Checking nested select columns.");

  std::string select_sql = "SELECT A1, (SELECT B2 FROM B where B2 IS NULL LIMIT 1) FROM A";

  std::string ref = R"({"Op":"LogicalGet",})";

  auto parse_tree = parser_.BuildParseTree(select_sql);
  auto statement = parse_tree.GetStatements()[0];
  binder_->BindNameToNode(statement, &parse_tree);
  accessor_ = binder_->GetCatalogAccessor();
  operator_transformer_ = new optimizer::QueryToOperatorTransformer(std::move(accessor_));
  operator_tree_ = operator_transformer_->ConvertToOpExpression(statement, &parse_tree);
  auto info = GetInfo(operator_tree_);

  EXPECT_EQ(ref, info);
}

// NOLINTNEXTLINE
TEST_F(OperatorTransformerTest, SelectStatementDiffTableSameSchemaTest) {
  // Test select from different table instances from the same physical schema
  std::string select_sql = "SELECT * FROM A, A as AA where A.a1 = AA.a2";

  std::string ref =
      "{\"Op\":\"LogicalFilter\",\"Children\":"
      "[{\"Op\":\"LogicalInnerJoin\",\"Children\":"
      "[{\"Op\":\"LogicalInnerJoin\",\"Children\":"
      "[{\"Op\":\"LogicalGet\",},{\"Op\":\"LogicalGet\",}]},{\"Op\":\"LogicalGet\",}]}]}";

  auto parse_tree = parser_.BuildParseTree(select_sql);
  auto statement = parse_tree.GetStatements()[0];
  binder_->BindNameToNode(statement, &parse_tree);
  accessor_ = binder_->GetCatalogAccessor();
  operator_transformer_ = new optimizer::QueryToOperatorTransformer(std::move(accessor_));
  operator_tree_ = operator_transformer_->ConvertToOpExpression(statement, &parse_tree);
  auto info = GetInfo(operator_tree_);

  EXPECT_EQ(ref, info);
}

// NOLINTNEXTLINE
TEST_F(OperatorTransformerTest, SelectStatementSelectListAliasTest) {
  LOG_INFO("Checking select_list and table alias binding");

  std::string select_sql = "SELECT AA.a1, b2 FROM A as AA, B WHERE AA.a1 = B.b1";

  std::string ref =
      "{\"Op\":\"LogicalFilter\",\"Children\":"
      "[{\"Op\":\"LogicalInnerJoin\",\"Children\":"
      "[{\"Op\":\"LogicalInnerJoin\",\"Children\":"
      "[{\"Op\":\"LogicalGet\",},{\"Op\":\"LogicalGet\",}]},{\"Op\":\"LogicalGet\",}]}]}";

  auto parse_tree = parser_.BuildParseTree(select_sql);
  auto statement = parse_tree.GetStatements()[0];
  binder_->BindNameToNode(statement, &parse_tree);
  accessor_ = binder_->GetCatalogAccessor();
  operator_transformer_ = new optimizer::QueryToOperatorTransformer(std::move(accessor_));
  operator_tree_ = operator_transformer_->ConvertToOpExpression(statement, &parse_tree);
  auto info = GetInfo(operator_tree_);

  EXPECT_EQ(ref, info);
}

// NOLINTNEXTLINE
TEST_F(OperatorTransformerTest, DeleteStatementWhereTest) {
  std::string delete_sql = "DELETE FROM b WHERE 1 = b1 AND b2 = 'str'";

  std::string ref =
      "{\"Op\":\"LogicalDelete\",\"Children\":"
      "[{\"Op\":\"LogicalGet\",}]}";
  auto parse_tree = parser_.BuildParseTree(delete_sql);
  auto statement = parse_tree.GetStatements()[0];
  binder_->BindNameToNode(statement, &parse_tree);
  accessor_ = binder_->GetCatalogAccessor();
  operator_transformer_ = new optimizer::QueryToOperatorTransformer(std::move(accessor_));
  operator_tree_ = operator_transformer_->ConvertToOpExpression(statement, &parse_tree);
  auto info = GetInfo(operator_tree_);

  EXPECT_EQ(ref, info);
}

// NOLINTNEXTLINE
<<<<<<< HEAD
TEST_F(OperatorTransformerTest, AggregateSimpleTest) {
  // Check if nested select columns are correctly processed
  LOG_INFO("Checking simple aggregate select.");

  std::string select_sql = "SELECT MAX(b1) FROM B;";

  std::string ref =
      "{\"Op\":\"LogicalAggregateAndGroupBy\",\"Children\":"
      "[{\"Op\":\"LogicalGet\",}]}";

  auto parse_tree = parser_.BuildParseTree(select_sql);
  auto statement = parse_tree.GetStatements()[0];
  binder_->BindNameToNode(statement, &parse_tree);
  accessor_ = binder_->GetCatalogAccessor();
  operator_transformer_ = new optimizer::QueryToOperatorTransformer(std::move(accessor_));
  operator_tree_ = operator_transformer_->ConvertToOpExpression(statement, &parse_tree);
  auto info = GetInfo(operator_tree_);

  EXPECT_EQ(ref, info);
}

// NOLINTNEXTLINE
=======
>>>>>>> d0a2609e
TEST_F(OperatorTransformerTest, AggregateComplexTest) {
  // Check if nested select columns are correctly processed
  LOG_INFO("Checking aggregate in subselect.");

  std::string select_sql = "SELECT A.a1 FROM A WHERE A.a1 IN (SELECT MAX(b1) FROM B);";

  std::string ref =
      "{\"Op\":\"LogicalFilter\",\"Children\":"
      "[{\"Op\":\"LogicalMarkJoin\",\"Children\":"
      "[{\"Op\":\"LogicalGet\",},{\"Op\":\"LogicalAggregateAndGroupBy\",\"Children\":"
      "[{\"Op\":\"LogicalGet\",}]}]}]}";

  auto parse_tree = parser_.BuildParseTree(select_sql);
  auto statement = parse_tree.GetStatements()[0];
  binder_->BindNameToNode(statement, &parse_tree);
  accessor_ = binder_->GetCatalogAccessor();
  operator_transformer_ = new optimizer::QueryToOperatorTransformer(std::move(accessor_));
  operator_tree_ = operator_transformer_->ConvertToOpExpression(statement, &parse_tree);
  auto info = GetInfo(operator_tree_);

  EXPECT_EQ(ref, info);
}

// NOLINTNEXTLINE
TEST_F(OperatorTransformerTest, OperatorComplexTest) {
  // Check if nested select columns are correctly processed
  LOG_INFO("Checking if operator expressions are correctly parsed.");

  std::string select_sql = "SELECT A.a1 FROM A WHERE 2 * A.a1 IN (SELECT b1+1 FROM B);";

  std::string ref =
      "{\"Op\":\"LogicalFilter\",\"Children\":"
      "[{\"Op\":\"LogicalMarkJoin\",\"Children\":"
      "[{\"Op\":\"LogicalGet\",},{\"Op\":\"LogicalGet\",}]}]}";

  auto parse_tree = parser_.BuildParseTree(select_sql);
  auto statement = parse_tree.GetStatements()[0];
  binder_->BindNameToNode(statement, &parse_tree);
  accessor_ = binder_->GetCatalogAccessor();
  operator_transformer_ = new optimizer::QueryToOperatorTransformer(std::move(accessor_));
  operator_tree_ = operator_transformer_->ConvertToOpExpression(statement, &parse_tree);
  auto info = GetInfo(operator_tree_);

  EXPECT_EQ(ref, info);
}

// NOLINTNEXTLINE
TEST_F(OperatorTransformerTest, SubqueryComplexTest) {
  LOG_INFO("Parsing sql query");

  std::string select_sql =
      "SELECT A.a1 FROM A WHERE A.a1 IN (SELECT b1 FROM B WHERE b1 = 2 AND "
      "b2 > (SELECT a1 FROM A WHERE a2 > 0)) AND EXISTS (SELECT b1 FROM B WHERE B.b1 = A.a1)";

  std::string ref =
      "{\"Op\":\"LogicalFilter\",\"Children\":"
      "[{\"Op\":\"LogicalMarkJoin\",\"Children\":"
      "[{\"Op\":\"LogicalMarkJoin\",\"Children\":"
      "[{\"Op\":\"LogicalGet\",},{\"Op\":\"LogicalFilter\",\"Children\":"
      "[{\"Op\":\"LogicalSingleJoin\",\"Children\":"
      "[{\"Op\":\"LogicalGet\",},{\"Op\":\"LogicalFilter\",\"Children\":"
      "[{\"Op\":\"LogicalGet\",}]}]}]}]},{\"Op\":\"LogicalFilter\",\"Children\":"
      "[{\"Op\":\"LogicalGet\",}]}]}]}";

  auto parse_tree = parser_.BuildParseTree(select_sql);
  auto statement = parse_tree.GetStatements()[0];
  binder_->BindNameToNode(statement, &parse_tree);
  accessor_ = binder_->GetCatalogAccessor();
  operator_transformer_ = new optimizer::QueryToOperatorTransformer(std::move(accessor_));
  operator_tree_ = operator_transformer_->ConvertToOpExpression(statement, &parse_tree);
  auto info = GetInfo(operator_tree_);

  EXPECT_EQ(ref, info);
}

}  // namespace terrier<|MERGE_RESOLUTION|>--- conflicted
+++ resolved
@@ -175,12 +175,8 @@
   auto parse_tree = parser_.BuildParseTree(select_sql);
   auto statement = parse_tree.GetStatements()[0];
   binder_->BindNameToNode(statement, &parse_tree);
-<<<<<<< HEAD
-  accessor_ = binder_->GetCatalogAccessor();
-=======
-  auto accessor_ = binder_->GetCatalogAccessor();
+  accessor_ = binder_->GetCatalogAccessor();
   auto default_namespace_oid = accessor_->GetDefaultNamespace();
->>>>>>> d0a2609e
   operator_transformer_ = new optimizer::QueryToOperatorTransformer(std::move(accessor_));
   operator_tree_ = operator_transformer_->ConvertToOpExpression(statement, &parse_tree);
   auto info = GetInfo(operator_tree_);
@@ -204,12 +200,8 @@
   auto parse_tree = parser_.BuildParseTree(insert_sql);
   auto statement = parse_tree.GetStatements()[0];
   binder_->BindNameToNode(statement, &parse_tree);
-<<<<<<< HEAD
-  accessor_ = binder_->GetCatalogAccessor();
-=======
-  auto accessor_ = binder_->GetCatalogAccessor();
+  accessor_ = binder_->GetCatalogAccessor();
   auto default_namespace_oid = accessor_->GetDefaultNamespace();
->>>>>>> d0a2609e
   operator_transformer_ = new optimizer::QueryToOperatorTransformer(std::move(accessor_));
   operator_tree_ = operator_transformer_->ConvertToOpExpression(statement, &parse_tree);
   auto info = GetInfo(operator_tree_);
@@ -247,12 +239,8 @@
   auto parse_tree = parser_.BuildParseTree(insert_sql);
   auto statement = parse_tree.GetStatements()[0];
   binder_->BindNameToNode(statement, &parse_tree);
-<<<<<<< HEAD
-  accessor_ = binder_->GetCatalogAccessor();
-=======
-  auto accessor_ = binder_->GetCatalogAccessor();
+  accessor_ = binder_->GetCatalogAccessor();
   auto default_namespace_oid = accessor_->GetDefaultNamespace();
->>>>>>> d0a2609e
   operator_transformer_ = new optimizer::QueryToOperatorTransformer(std::move(accessor_));
   operator_tree_ = operator_transformer_->ConvertToOpExpression(statement, &parse_tree);
   auto info = GetInfo(operator_tree_);
@@ -288,12 +276,8 @@
   auto parse_tree = parser_.BuildParseTree(update_sql);
   auto statement = parse_tree.GetStatements()[0];
   binder_->BindNameToNode(statement, &parse_tree);
-<<<<<<< HEAD
-  accessor_ = binder_->GetCatalogAccessor();
-=======
-  auto accessor_ = binder_->GetCatalogAccessor();
+  accessor_ = binder_->GetCatalogAccessor();
   auto default_namespace_oid = accessor_->GetDefaultNamespace();
->>>>>>> d0a2609e
   operator_transformer_ = new optimizer::QueryToOperatorTransformer(std::move(accessor_));
   operator_tree_ = operator_transformer_->ConvertToOpExpression(statement, &parse_tree);
   auto info = GetInfo(operator_tree_);
@@ -380,20 +364,11 @@
 }
 
 // NOLINTNEXTLINE
-<<<<<<< HEAD
-TEST_F(OperatorTransformerTest, SelectStatementComplexTest) {
-  // Test regular table name
-  LOG_INFO("Parsing sql query");
-  std::string select_sql =
-      "SELECT A.A1, B.B2 FROM A INNER JOIN b ON a.a1 = b.b1 WHERE a1 < 100 "
-      "GROUP BY A.a1, B.b2 HAVING a1 > 50 ORDER BY a1";
-=======
 TEST_F(OperatorTransformerTest, SelectStatementStarTest) {
   // Check if star expression is correctly processed
   LOG_INFO("Checking STAR expression in select and subselect");
 
   std::string selectSQL = "SELECT * FROM A LEFT OUTER JOIN B ON A.A1 < B.B1";
->>>>>>> d0a2609e
 
   std::string ref =
       "{\"Op\":\"LogicalLeftJoin\",\"Children\":"
@@ -411,17 +386,9 @@
 }
 
 // NOLINTNEXTLINE
-<<<<<<< HEAD
-TEST_F(OperatorTransformerTest, SelectStatementStarTest) {
-  // Check if star expression is correctly processed
-  LOG_INFO("Checking STAR expression in select and subselect");
-
-  std::string select_sql = "SELECT * FROM A LEFT OUTER JOIN B ON A.A1 < B.B1";
-=======
 TEST_F(OperatorTransformerTest, SelectStatementRightJoinTest) {
   LOG_INFO("Parsing sql query");
   std::string selectSQL = "SELECT * FROM A RIGHT JOIN B ON A1 = B1";
->>>>>>> d0a2609e
 
   std::string ref =
       "{\"Op\":\"LogicalRightJoin\",\"Children\":"
@@ -441,13 +408,9 @@
 // NOLINTNEXTLINE
 TEST_F(OperatorTransformerTest, SelectStatementComplexTest) {
   LOG_INFO("Parsing sql query");
-<<<<<<< HEAD
-  std::string select_sql = "SELECT * FROM A RIGHT JOIN B ON A1 = B1";
-=======
   std::string selectSQL =
       "SELECT A.A1, B.B2 FROM A INNER JOIN b ON a.a1 = b.b1 WHERE a1 < 100 "
       "GROUP BY A.a1, B.b2 HAVING a1 > 50 ORDER BY a1";
->>>>>>> d0a2609e
 
   std::string ref =
       "{\"Op\":\"LogicalFilter\",\"Children\":"
@@ -600,31 +563,6 @@
 }
 
 // NOLINTNEXTLINE
-<<<<<<< HEAD
-TEST_F(OperatorTransformerTest, AggregateSimpleTest) {
-  // Check if nested select columns are correctly processed
-  LOG_INFO("Checking simple aggregate select.");
-
-  std::string select_sql = "SELECT MAX(b1) FROM B;";
-
-  std::string ref =
-      "{\"Op\":\"LogicalAggregateAndGroupBy\",\"Children\":"
-      "[{\"Op\":\"LogicalGet\",}]}";
-
-  auto parse_tree = parser_.BuildParseTree(select_sql);
-  auto statement = parse_tree.GetStatements()[0];
-  binder_->BindNameToNode(statement, &parse_tree);
-  accessor_ = binder_->GetCatalogAccessor();
-  operator_transformer_ = new optimizer::QueryToOperatorTransformer(std::move(accessor_));
-  operator_tree_ = operator_transformer_->ConvertToOpExpression(statement, &parse_tree);
-  auto info = GetInfo(operator_tree_);
-
-  EXPECT_EQ(ref, info);
-}
-
-// NOLINTNEXTLINE
-=======
->>>>>>> d0a2609e
 TEST_F(OperatorTransformerTest, AggregateComplexTest) {
   // Check if nested select columns are correctly processed
   LOG_INFO("Checking aggregate in subselect.");
