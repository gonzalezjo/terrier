--- conflicted
+++ resolved
@@ -307,11 +307,7 @@
 // NOLINTNEXTLINE
 TEST_F(OperatorTransformerTest, SelectStatementAggregateTest) {
   LOG_INFO("Parsing sql query");
-<<<<<<< HEAD
-  std::string selectSQL = "SELECT MAX(b1) FROM B GROUP BY b2";
-=======
-  std::string select_sql = "SELECT MAX(b1) FROM B";
->>>>>>> 76cde015
+  std::string select_sql = "SELECT MAX(b1) FROM B GROUP BY b2";
 
   std::string ref =
       "{\"Op\":\"LogicalAggregateAndGroupBy\",\"Children\":"
@@ -320,12 +316,8 @@
   auto parse_tree = parser_.BuildParseTree(select_sql);
   auto statement = parse_tree.GetStatements()[0];
   binder_->BindNameToNode(statement, &parse_tree);
-<<<<<<< HEAD
-  auto accessor_ = binder_->GetCatalogAccessor();
-  auto default_namespace_oid = accessor_->GetDefaultNamespace();
-=======
-  accessor_ = binder_->GetCatalogAccessor();
->>>>>>> 76cde015
+  accessor_ = binder_->GetCatalogAccessor();
+  auto default_namespace_oid = accessor_->GetDefaultNamespace();
   operator_transformer_ = new optimizer::QueryToOperatorTransformer(std::move(accessor_));
   operator_tree_ = operator_transformer_->ConvertToOpExpression(statement, &parse_tree);
   auto info = GetInfo(operator_tree_);
@@ -349,11 +341,7 @@
 // NOLINTNEXTLINE
 TEST_F(OperatorTransformerTest, SelectStatementDistinctTest) {
   LOG_INFO("Parsing sql query");
-<<<<<<< HEAD
-  std::string selectSQL = "SELECT DISTINCT B1 FROM B WHERE B1 <= 5";
-=======
-  std::string select_sql = "SELECT DISTINCT B1 FROM B WHERE B1 > 5";
->>>>>>> 76cde015
+  std::string select_sql = "SELECT DISTINCT B1 FROM B WHERE B1 <= 5";
 
   std::string ref =
       "{\"Op\":\"LogicalDistinct\",\"Children\":"
@@ -363,12 +351,8 @@
   auto parse_tree = parser_.BuildParseTree(select_sql);
   auto statement = parse_tree.GetStatements()[0];
   binder_->BindNameToNode(statement, &parse_tree);
-<<<<<<< HEAD
-  auto accessor_ = binder_->GetCatalogAccessor();
-  auto default_namespace_oid = accessor_->GetDefaultNamespace();
-=======
-  accessor_ = binder_->GetCatalogAccessor();
->>>>>>> 76cde015
+  accessor_ = binder_->GetCatalogAccessor();
+  auto default_namespace_oid = accessor_->GetDefaultNamespace();
   operator_transformer_ = new optimizer::QueryToOperatorTransformer(std::move(accessor_));
   operator_tree_ = operator_transformer_->ConvertToOpExpression(statement, &parse_tree);
   auto info = GetInfo(operator_tree_);
@@ -391,11 +375,7 @@
 // NOLINTNEXTLINE
 TEST_F(OperatorTransformerTest, SelectStatementOrderByTest) {
   LOG_INFO("Parsing sql query");
-<<<<<<< HEAD
-  std::string selectSQL = "SELECT b1 FROM B ORDER BY b2 ASC LIMIT 2 OFFSET 1";
-=======
-  std::string select_sql = "SELECT b1 FROM B ORDER BY b1 LIMIT 2 OFFSET 1";
->>>>>>> 76cde015
+  std::string select_sql = "SELECT b1 FROM B ORDER BY b2 ASC LIMIT 2 OFFSET 1";
 
   std::string ref =
       "{\"Op\":\"LogicalLimit\",\"Children\":"
@@ -404,12 +384,8 @@
   auto parse_tree = parser_.BuildParseTree(select_sql);
   auto statement = parse_tree.GetStatements()[0];
   binder_->BindNameToNode(statement, &parse_tree);
-<<<<<<< HEAD
-  auto accessor_ = binder_->GetCatalogAccessor();
-  auto default_namespace_oid = accessor_->GetDefaultNamespace();
-=======
-  accessor_ = binder_->GetCatalogAccessor();
->>>>>>> 76cde015
+  accessor_ = binder_->GetCatalogAccessor();
+  auto default_namespace_oid = accessor_->GetDefaultNamespace();
   operator_transformer_ = new optimizer::QueryToOperatorTransformer(std::move(accessor_));
   operator_tree_ = operator_transformer_->ConvertToOpExpression(statement, &parse_tree);
   auto info = GetInfo(operator_tree_);
@@ -447,12 +423,8 @@
   auto parse_tree = parser_.BuildParseTree(select_sql);
   auto statement = parse_tree.GetStatements()[0];
   binder_->BindNameToNode(statement, &parse_tree);
-<<<<<<< HEAD
-  auto accessor_ = binder_->GetCatalogAccessor();
-  auto default_namespace_oid = accessor_->GetDefaultNamespace();
-=======
-  accessor_ = binder_->GetCatalogAccessor();
->>>>>>> 76cde015
+  accessor_ = binder_->GetCatalogAccessor();
+  auto default_namespace_oid = accessor_->GetDefaultNamespace();
   operator_transformer_ = new optimizer::QueryToOperatorTransformer(std::move(accessor_));
   operator_tree_ = operator_transformer_->ConvertToOpExpression(statement, &parse_tree);
   auto info = GetInfo(operator_tree_);
@@ -481,11 +453,7 @@
 // NOLINTNEXTLINE
 TEST_F(OperatorTransformerTest, SelectStatementRightJoinTest) {
   LOG_INFO("Parsing sql query");
-<<<<<<< HEAD
-  std::string selectSQL = "SELECT * FROM A RIGHT JOIN B ON A.A1 > B.B1";
-=======
-  std::string select_sql = "SELECT * FROM A RIGHT JOIN B ON A1 = B1";
->>>>>>> 76cde015
+  std::string select_sql = "SELECT * FROM A RIGHT JOIN B ON A.A1 > B.B1";
 
   std::string ref =
       "{\"Op\":\"LogicalRightJoin\",\"Children\":"
@@ -494,8 +462,7 @@
   auto parse_tree = parser_.BuildParseTree(select_sql);
   auto statement = parse_tree.GetStatements()[0];
   binder_->BindNameToNode(statement, &parse_tree);
-<<<<<<< HEAD
-  auto accessor_ = binder_->GetCatalogAccessor();
+  accessor_ = binder_->GetCatalogAccessor();
   auto default_namespace_oid = accessor_->GetDefaultNamespace();
   operator_transformer_ = new optimizer::QueryToOperatorTransformer(std::move(accessor_));
   operator_tree_ = operator_transformer_->ConvertToOpExpression(statement, &parse_tree);
@@ -525,17 +492,17 @@
 // NOLINTNEXTLINE
 TEST_F(OperatorTransformerTest, SelectStatementInnerJoinTest) {
   LOG_INFO("Parsing sql query");
-  std::string selectSQL = "SELECT * FROM A Inner JOIN B ON A.A1 = B.B1";
+  std::string select_sql = "SELECT * FROM A Inner JOIN B ON A.A1 = B.B1";
 
   std::string ref =
       "{\"Op\":\"LogicalFilter\",\"Children\":"
       "[{\"Op\":\"LogicalInnerJoin\",\"Children\":"
       "[{\"Op\":\"LogicalGet\",},{\"Op\":\"LogicalGet\",}]}]}";
 
-  auto parse_tree = parser_.BuildParseTree(selectSQL);
-  auto statement = parse_tree.GetStatements()[0];
-  binder_->BindNameToNode(statement, &parse_tree);
-  auto accessor_ = binder_->GetCatalogAccessor();
+  auto parse_tree = parser_.BuildParseTree(select_sql);
+  auto statement = parse_tree.GetStatements()[0];
+  binder_->BindNameToNode(statement, &parse_tree);
+  accessor_ = binder_->GetCatalogAccessor();
   auto default_namespace_oid = accessor_->GetDefaultNamespace();
   operator_transformer_ = new optimizer::QueryToOperatorTransformer(std::move(accessor_));
   operator_tree_ = operator_transformer_->ConvertToOpExpression(statement, &parse_tree);
@@ -564,20 +531,17 @@
 // NOLINTNEXTLINE
 TEST_F(OperatorTransformerTest, SelectStatementOuterJoinTest) {
   LOG_INFO("Parsing sql query");
-  std::string selectSQL = "SELECT * FROM A FULL OUTER JOIN B ON A.A1 = B.B1";
+  std::string select_sql = "SELECT * FROM A FULL OUTER JOIN B ON A.A1 = B.B1";
 
   std::string ref =
       "{\"Op\":\"LogicalOuterJoin\",\"Children\":"
       "[{\"Op\":\"LogicalGet\",},{\"Op\":\"LogicalGet\",}]}";
 
-  auto parse_tree = parser_.BuildParseTree(selectSQL);
-  auto statement = parse_tree.GetStatements()[0];
-  binder_->BindNameToNode(statement, &parse_tree);
-  auto accessor_ = binder_->GetCatalogAccessor();
-  auto default_namespace_oid = accessor_->GetDefaultNamespace();
-=======
-  accessor_ = binder_->GetCatalogAccessor();
->>>>>>> 76cde015
+  auto parse_tree = parser_.BuildParseTree(select_sql);
+  auto statement = parse_tree.GetStatements()[0];
+  binder_->BindNameToNode(statement, &parse_tree);
+  accessor_ = binder_->GetCatalogAccessor();
+  auto default_namespace_oid = accessor_->GetDefaultNamespace();
   operator_transformer_ = new optimizer::QueryToOperatorTransformer(std::move(accessor_));
   operator_tree_ = operator_transformer_->ConvertToOpExpression(statement, &parse_tree);
   auto info = GetInfo(operator_tree_);
@@ -743,28 +707,17 @@
 
 // NOLINTNEXTLINE
 TEST_F(OperatorTransformerTest, DeleteStatementWhereTest) {
-<<<<<<< HEAD
-  std::string deleteSQL = "DELETE FROM b WHERE b1 = 1 AND b2 > 'str'";
-=======
-  std::string delete_sql = "DELETE FROM b WHERE 1 = b1 AND b2 = 'str'";
->>>>>>> 76cde015
+  std::string delete_sql = "DELETE FROM b WHERE b1 = 1 AND b2 > 'str'";
 
   std::string ref =
       "{\"Op\":\"LogicalDelete\",\"Children\":"
       "[{\"Op\":\"LogicalGet\",}]}";
-<<<<<<< HEAD
-
-  auto parse_tree = parser_.BuildParseTree(deleteSQL);
-  auto statement = parse_tree.GetStatements()[0];
-  binder_->BindNameToNode(statement, &parse_tree);
-  auto accessor_ = binder_->GetCatalogAccessor();
-  auto default_namespace_oid = accessor_->GetDefaultNamespace();
-=======
+
   auto parse_tree = parser_.BuildParseTree(delete_sql);
   auto statement = parse_tree.GetStatements()[0];
   binder_->BindNameToNode(statement, &parse_tree);
   accessor_ = binder_->GetCatalogAccessor();
->>>>>>> 76cde015
+  auto default_namespace_oid = accessor_->GetDefaultNamespace();
   operator_transformer_ = new optimizer::QueryToOperatorTransformer(std::move(accessor_));
   operator_tree_ = operator_transformer_->ConvertToOpExpression(statement, &parse_tree);
   auto info = GetInfo(operator_tree_);
@@ -828,12 +781,8 @@
   auto parse_tree = parser_.BuildParseTree(select_sql);
   auto statement = parse_tree.GetStatements()[0];
   binder_->BindNameToNode(statement, &parse_tree);
-<<<<<<< HEAD
-  auto accessor_ = binder_->GetCatalogAccessor();
-  auto default_namespace_oid = accessor_->GetDefaultNamespace();
-=======
-  accessor_ = binder_->GetCatalogAccessor();
->>>>>>> 76cde015
+  accessor_ = binder_->GetCatalogAccessor();
+  auto default_namespace_oid = accessor_->GetDefaultNamespace();
   operator_transformer_ = new optimizer::QueryToOperatorTransformer(std::move(accessor_));
   operator_tree_ = operator_transformer_->ConvertToOpExpression(statement, &parse_tree);
   auto info = GetInfo(operator_tree_);
