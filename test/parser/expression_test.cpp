--- conflicted
+++ resolved
@@ -541,8 +541,6 @@
   EXPECT_TRUE(*case_expr == *from_json_expr);
 
   delete from_json_expr;
-<<<<<<< HEAD
-=======
 
   // Deserialize expression
   auto deserialized = DeserializeExpression(json);
@@ -977,7 +975,6 @@
   EXPECT_EQ(*original_expr, *deserialized_expr);
 
   delete original_expr;
->>>>>>> 79ec816f
 }
 
 // NOLINTNEXTLINE
