--- conflicted
+++ resolved
@@ -83,10 +83,7 @@
   expr_ti_1->DeriveReturnValueType();
   EXPECT_EQ(expr_ti_1->GetReturnValueType(), type::TransientValueFactory::GetTinyInt(1).Type());
   EXPECT_EQ(expr_ti_1->GetChildrenSize(), 0);
-<<<<<<< HEAD
-=======
   EXPECT_EQ(expr_ti_1->GetChildren(), std::vector<common::ManagedPointer<AbstractExpression>>());
->>>>>>> cd670a39
   // Private members depth will be initialized as -1 and has_subquery as false.
   EXPECT_EQ(expr_ti_1->GetDepth(), -1);
   // Private members expression name will be initialized as empty string
@@ -195,13 +192,8 @@
 // NOLINTNEXTLINE
 TEST(ExpressionTests, ConstantValueExpressionJsonTest) {
   // Create expression
-<<<<<<< HEAD
-  auto value = type::TransientValueFactory::GetVarChar("ConstantValueExpressionJsonTest");
-  auto original_expr = new ConstantValueExpression(std::move(value));
-=======
   auto original_expr = std::make_unique<ConstantValueExpression>(
       type::TransientValueFactory::GetVarChar("ConstantValueExpressionJsonTest"));
->>>>>>> cd670a39
 
   auto copy = original_expr->Copy();
   EXPECT_EQ(*original_expr, *copy);
@@ -215,25 +207,13 @@
   EXPECT_TRUE(*original_expr == *from_json_expr);
 
   delete from_json_expr;
-  delete copy;
 
   // Deserialize expression
-<<<<<<< HEAD
-  auto deserialized_expression = DeserializeExpression(json);
-  EXPECT_EQ(*original_expr, *deserialized_expression);
-
-  value = type::TransientValueFactory::GetVarChar("ConstantValueExpressionJsonTest");
-  EXPECT_EQ(static_cast<ConstantValueExpression *>(deserialized_expression)->GetValue(), value);
-
-  delete original_expr;
-  delete deserialized_expression;
-=======
   auto deserialized = DeserializeExpression(json);
   auto deserialized_expr = common::ManagedPointer(deserialized.result_);
   EXPECT_EQ(*original_expr, *deserialized_expr);
   EXPECT_EQ(deserialized_expr.CastManagedPointerTo<ConstantValueExpression>()->GetValue(),
             type::TransientValueFactory::GetVarChar("ConstantValueExpressionJsonTest"));
->>>>>>> cd670a39
 }
 
 // NOLINTNEXTLINE
@@ -244,7 +224,6 @@
 
   auto copy = original_expr->Copy();
   EXPECT_EQ(*original_expr, *copy);
-  delete copy;
 
   // Serialize expression
   auto json = original_expr->ToJson();
@@ -257,42 +236,14 @@
   delete from_json_expr;
 
   // Deserialize expression
-<<<<<<< HEAD
-  auto deserialized_expression = DeserializeExpression(json);
-  EXPECT_EQ(*original_expr, *deserialized_expression);
-  EXPECT_TRUE(static_cast<ConstantValueExpression *>(deserialized_expression)->GetValue().Null());
-  delete deserialized_expression;
-=======
   auto deserialized = DeserializeExpression(json);
   auto deserialized_expr = common::ManagedPointer(deserialized.result_);
   EXPECT_EQ(*original_expr, *deserialized_expr);
   EXPECT_TRUE(deserialized_expr.CastManagedPointerTo<ConstantValueExpression>()->GetValue().Null());
->>>>>>> cd670a39
 }
 
 // NOLINTNEXTLINE
 TEST(ExpressionTests, ConjunctionExpressionTest) {
-<<<<<<< HEAD
-  std::vector<const AbstractExpression *> children1;
-  children1.emplace_back(new ConstantValueExpression(type::TransientValueFactory::GetBoolean(true)));
-  children1.emplace_back(new ConstantValueExpression(type::TransientValueFactory::GetBoolean(false)));
-  auto children1cp = children1;
-  auto c_expr_1 = new ConjunctionExpression(ExpressionType::CONJUNCTION_AND, std::move(children1));
-
-  std::vector<const parser::AbstractExpression *> children2;
-  children2.emplace_back(new ConstantValueExpression(type::TransientValueFactory::GetBoolean(true)));
-  children2.emplace_back(new ConstantValueExpression(type::TransientValueFactory::GetBoolean(false)));
-  auto c_expr_2 = new ConjunctionExpression(ExpressionType::CONJUNCTION_AND, std::move(children2));
-
-  std::vector<const parser::AbstractExpression *> children3;
-  children3.emplace_back(new ConstantValueExpression(type::TransientValueFactory::GetBoolean(true)));
-  children3.emplace_back(new ConstantValueExpression(type::TransientValueFactory::GetBoolean(true)));
-  auto c_expr_3 = new ConjunctionExpression(ExpressionType::CONJUNCTION_AND, std::move(children3));
-
-  std::vector<const AbstractExpression *> children4;
-  children4.emplace_back(new ConstantValueExpression(type::TransientValueFactory::GetBoolean(true)));
-  children4.emplace_back(new ConstantValueExpression(type::TransientValueFactory::GetBoolean(false)));
-=======
   std::vector<std::unique_ptr<AbstractExpression>> children1;
   children1.emplace_back(std::make_unique<ConstantValueExpression>(type::TransientValueFactory::GetBoolean(true)));
   children1.emplace_back(std::make_unique<ConstantValueExpression>(type::TransientValueFactory::GetBoolean(false)));
@@ -314,7 +265,6 @@
   std::vector<std::unique_ptr<AbstractExpression>> children4;
   children4.emplace_back(std::make_unique<ConstantValueExpression>(type::TransientValueFactory::GetBoolean(true)));
   children4.emplace_back(std::make_unique<ConstantValueExpression>(type::TransientValueFactory::GetBoolean(false)));
->>>>>>> cd670a39
   auto c_expr_4 = new ConjunctionExpression(ExpressionType::CONJUNCTION_OR, std::move(children4));
 
   EXPECT_TRUE(*c_expr_1 == *c_expr_2);
@@ -332,12 +282,7 @@
   c_expr_1->DeriveReturnValueType();
   EXPECT_EQ(c_expr_1->GetReturnValueType(), type::TypeId::BOOLEAN);
   EXPECT_EQ(c_expr_1->GetChildrenSize(), children1cp.size());
-<<<<<<< HEAD
-  for (size_t i = 0; i < c_expr_1->GetChildrenSize(); i++) EXPECT_EQ(*(c_expr_1->GetChild(i).Get()), *(children1cp[i]));
-
-=======
   EXPECT_TRUE(CompareExpressionsEqual(c_expr_1->GetChildren(), children1cp));
->>>>>>> cd670a39
   // Private members depth will be initialized as -1 and has_subquery as false.
   EXPECT_EQ(c_expr_1->GetDepth(), -1);
   // depth is still -1 after deriveDepth, as the depth is set in binder
@@ -355,15 +300,9 @@
 // NOLINTNEXTLINE
 TEST(ExpressionTests, ConjunctionExpressionJsonTest) {
   // Create expression
-<<<<<<< HEAD
-  std::vector<const AbstractExpression *> children1;
-  children1.emplace_back(new ConstantValueExpression(type::TransientValueFactory::GetBoolean(true)));
-  children1.emplace_back(new ConstantValueExpression(type::TransientValueFactory::GetBoolean(false)));
-=======
   std::vector<std::unique_ptr<AbstractExpression>> children1;
   children1.emplace_back(std::make_unique<ConstantValueExpression>(type::TransientValueFactory::GetBoolean(true)));
   children1.emplace_back(std::make_unique<ConstantValueExpression>(type::TransientValueFactory::GetBoolean(false)));
->>>>>>> cd670a39
   auto c_expr_1 = new ConjunctionExpression(ExpressionType::CONJUNCTION_AND, std::move(children1));
   auto copy = c_expr_1->Copy();
   EXPECT_EQ(*c_expr_1, *copy);
@@ -379,44 +318,18 @@
   delete from_json_expr;
 
   // Deserialize expression
-<<<<<<< HEAD
-  auto deserialized_expression = DeserializeExpression(json);
-  EXPECT_EQ(*c_expr_1, *deserialized_expression);
-  auto *deserialized_c_expr_1 = static_cast<ConjunctionExpression *>(deserialized_expression);
-=======
   auto deserialized = DeserializeExpression(json);
   auto deserialized_expr = common::ManagedPointer(deserialized.result_);
   EXPECT_EQ(*c_expr_1, *deserialized_expr);
   auto deserialized_c_expr_1 = deserialized_expr.CastManagedPointerTo<ConjunctionExpression>();
->>>>>>> cd670a39
   EXPECT_EQ(c_expr_1->GetReturnValueType(), deserialized_c_expr_1->GetReturnValueType());
 
-  delete copy;
   delete c_expr_1;
-  delete deserialized_expression;
 }
 
 // NOLINTNEXTLINE
 TEST(ExpressionTests, AggregateExpressionTest) {
   // Create expression 1
-<<<<<<< HEAD
-  std::vector<const AbstractExpression *> children_1;
-  auto child_expr_1 = new StarExpression();
-  children_1.push_back(std::move(child_expr_1));
-  auto childrent_1_cp = children_1;
-  auto agg_expr_1 = new AggregateExpression(ExpressionType::AGGREGATE_COUNT, std::move(children_1), true);
-
-  // Create expression 2
-  std::vector<const AbstractExpression *> children_2;
-  auto child_expr_2 = new StarExpression();
-  children_2.push_back(std::move(child_expr_2));
-  auto agg_expr_2 = new AggregateExpression(ExpressionType::AGGREGATE_COUNT, std::move(children_2), true);
-
-  // Create expression 3, field distinct
-  std::vector<const AbstractExpression *> children_3;
-  auto child_expr_3 = new StarExpression();
-  children_3.push_back(std::move(child_expr_3));
-=======
   std::vector<std::unique_ptr<AbstractExpression>> children_1;
   children_1.emplace_back(std::make_unique<StarExpression>());
   std::vector<std::unique_ptr<AbstractExpression>> childrent_1_cp;
@@ -431,26 +344,12 @@
   // Create expression 3, field distinct
   std::vector<std::unique_ptr<AbstractExpression>> children_3;
   children_3.emplace_back(std::make_unique<StarExpression>());
->>>>>>> cd670a39
   auto agg_expr_3 = new AggregateExpression(ExpressionType::AGGREGATE_COUNT, std::move(children_3), false);
 
   // Expresion type comparison and children comparison are implemented in the base class abstract expression
   //  testing them here once is enough
 
   // Create expression 4, field childsize
-<<<<<<< HEAD
-  std::vector<const AbstractExpression *> children_4;
-  auto child_expr_4 = new StarExpression();
-  auto child_expr_4_2 = new StarExpression();
-  children_4.push_back(std::move(child_expr_4));
-  children_4.push_back(std::move(child_expr_4_2));
-  auto agg_expr_4 = new AggregateExpression(ExpressionType::AGGREGATE_COUNT, std::move(children_4), true);
-
-  // Create expression 5, field child type
-  std::vector<const AbstractExpression *> children_5;
-  auto child_expr_5 = new ConstantValueExpression();
-  children_5.push_back(std::move(child_expr_5));
-=======
   std::vector<std::unique_ptr<AbstractExpression>> children_4;
   children_4.emplace_back(std::make_unique<StarExpression>());
   children_4.emplace_back(std::make_unique<StarExpression>());
@@ -459,7 +358,6 @@
   // Create expression 5, field child type
   std::vector<std::unique_ptr<AbstractExpression>> children_5;
   children_5.emplace_back(std::make_unique<ConstantValueExpression>(type::TransientValueFactory::GetBoolean(false)));
->>>>>>> cd670a39
   auto agg_expr_5 = new AggregateExpression(ExpressionType::AGGREGATE_COUNT, std::move(children_5), true);
 
   EXPECT_TRUE(*agg_expr_1 == *agg_expr_2);
@@ -479,11 +377,7 @@
   agg_expr_1->DeriveReturnValueType();
   EXPECT_EQ(agg_expr_1->GetReturnValueType(), type::TypeId::INTEGER);
   EXPECT_EQ(agg_expr_1->GetChildrenSize(), 1);
-<<<<<<< HEAD
-  EXPECT_EQ(*(agg_expr_1->GetChild(0).Get()), *(childrent_1_cp[0]));
-=======
   EXPECT_TRUE(CompareExpressionsEqual(agg_expr_1->GetChildren(), childrent_1_cp));
->>>>>>> cd670a39
   EXPECT_TRUE(agg_expr_1->IsDistinct());
   // Private members depth will be initialized as -1 and has_subquery as false.
   EXPECT_EQ(agg_expr_1->GetDepth(), -1);
@@ -492,13 +386,8 @@
   EXPECT_EQ(agg_expr_1->GetExpressionName(), "COUNT STAR");
 
   // Testing DeriveReturnValueType functionality
-<<<<<<< HEAD
-  auto children_6 = std::vector<const AbstractExpression *>{
-      new ConstantValueExpression(type::TransientValueFactory::GetBoolean(true))};
-=======
   std::vector<std::unique_ptr<AbstractExpression>> children_6;
   children_6.emplace_back(std::make_unique<ConstantValueExpression>(type::TransientValueFactory::GetBoolean(true)));
->>>>>>> cd670a39
   auto agg_expr_6 = new AggregateExpression(ExpressionType::AGGREGATE_MAX, std::move(children_6), true);
   agg_expr_6->DeriveReturnValueType();
 
@@ -507,13 +396,8 @@
   EXPECT_EQ(agg_expr_6->GetReturnValueType(), type::TransientValueFactory::GetBoolean(true).Type());
 
   // Testing DeriveReturnValueType functionality
-<<<<<<< HEAD
-  auto children_7 = std::vector<const AbstractExpression *>{
-      new ConstantValueExpression(type::TransientValueFactory::GetBoolean(true))};
-=======
   std::vector<std::unique_ptr<AbstractExpression>> children_7;
   children_7.emplace_back(std::make_unique<ConstantValueExpression>(type::TransientValueFactory::GetBoolean(true)));
->>>>>>> cd670a39
   auto agg_expr_7 = new AggregateExpression(ExpressionType::AGGREGATE_AVG, std::move(children_7), true);
   agg_expr_7->DeriveReturnValueType();
 
@@ -522,13 +406,8 @@
   EXPECT_EQ(agg_expr_7->GetReturnValueType(), type::TypeId::DECIMAL);
 
   // Testing DeriveReturnValueType functionality
-<<<<<<< HEAD
-  auto children_8 = std::vector<const AbstractExpression *>{
-      new ConstantValueExpression(type::TransientValueFactory::GetBoolean(true))};
-=======
   std::vector<std::unique_ptr<AbstractExpression>> children_8;
   children_8.emplace_back(std::make_unique<ConstantValueExpression>(type::TransientValueFactory::GetBoolean(true)));
->>>>>>> cd670a39
   auto agg_expr_8 = new AggregateExpression(ExpressionType(100), std::move(children_8), true);
   // TODO(WAN): Why is there a random NDEBUG here?
 #ifndef NDEBUG
@@ -548,19 +427,11 @@
 // NOLINTNEXTLINE
 TEST(ExpressionTests, AggregateExpressionJsonTest) {
   // Create expression
-<<<<<<< HEAD
-  std::vector<const parser::AbstractExpression *> children;
-  auto child_expr = new StarExpression();
-  children.push_back(child_expr);
-  auto *original_expr =
-      new AggregateExpression(ExpressionType::AGGREGATE_COUNT, std::move(children), true /* distinct */);
-=======
   std::vector<std::unique_ptr<AbstractExpression>> children;
   auto child_expr = std::make_unique<StarExpression>();
   children.push_back(std::move(child_expr));
   std::unique_ptr<AggregateExpression> original_expr =
       std::make_unique<AggregateExpression>(ExpressionType::AGGREGATE_COUNT, std::move(children), true /* distinct */);
->>>>>>> cd670a39
 
   auto copy = original_expr->Copy();
   EXPECT_EQ(*original_expr, *copy);
@@ -576,49 +447,15 @@
   delete from_json_expr;
 
   // Deserialize expression
-<<<<<<< HEAD
-  auto *deserialized_expression = DeserializeExpression(json);
-  EXPECT_EQ(*original_expr, *deserialized_expression);
-  EXPECT_EQ(original_expr->IsDistinct(), dynamic_cast<AggregateExpression *>(deserialized_expression)->IsDistinct());
-
-  delete copy;
-  delete original_expr;
-  delete deserialized_expression;
-=======
   auto deserialized = DeserializeExpression(json);
   auto deserialized_expr = common::ManagedPointer(deserialized.result_);
   EXPECT_EQ(*original_expr, *deserialized_expr);
   EXPECT_EQ(original_expr->IsDistinct(), deserialized_expr.CastManagedPointerTo<AggregateExpression>()->IsDistinct());
->>>>>>> cd670a39
 }
 
 // NOLINTNEXTLINE
 TEST(ExpressionTests, CaseExpressionTest) {
   // Create expression 1
-<<<<<<< HEAD
-  StarExpression *const_expr = new StarExpression();
-  std::vector<CaseExpression::WhenClause *> when_clauses;
-  when_clauses.push_back(new CaseExpression::WhenClause(const_expr->Copy(), const_expr->Copy()));
-  auto case_expr = new CaseExpression(type::TypeId::BOOLEAN, std::move(when_clauses), const_expr);
-
-  // Create expression 2
-  StarExpression *const_expr_2 = new StarExpression();
-  std::vector<CaseExpression::WhenClause *> when_clauses_2;
-  when_clauses_2.push_back(new CaseExpression::WhenClause(const_expr_2->Copy(), const_expr_2->Copy()));
-  auto case_expr_2 = new CaseExpression(type::TypeId::BOOLEAN, std::move(when_clauses_2), const_expr_2);
-
-  // Create expression 3
-  ConstantValueExpression *const_expr_3 = new ConstantValueExpression();
-  std::vector<CaseExpression::WhenClause *> when_clauses_3;
-  when_clauses_3.push_back(new CaseExpression::WhenClause(const_expr_3->Copy(), const_expr_3->Copy()));
-  auto case_expr_3 = new CaseExpression(type::TypeId::BOOLEAN, std::move(when_clauses_3), const_expr_3);
-
-  // Create expression 4
-  StarExpression *const_expr_4 = new StarExpression();
-  std::vector<CaseExpression::WhenClause *> when_clauses_4;
-  when_clauses_4.push_back(new CaseExpression::WhenClause(const_expr_4->Copy(), const_expr_4->Copy()));
-  auto case_expr_4 = new CaseExpression(type::TypeId::INTEGER, std::move(when_clauses_4), const_expr_4);
-=======
   std::vector<CaseExpression::WhenClause> when_clauses;
   when_clauses.emplace_back(
       CaseExpression::WhenClause{std::make_unique<StarExpression>(), std::make_unique<StarExpression>()});
@@ -651,7 +488,6 @@
   // TODO(WAN): StarExpression should probably be a singleton some day.
   // Reusable star expression.
   auto star_expr = std::make_unique<StarExpression>();
->>>>>>> cd670a39
 
   EXPECT_TRUE(*case_expr == *case_expr_2);
   EXPECT_FALSE(*case_expr == *case_expr_3);
@@ -667,15 +503,9 @@
   case_expr->DeriveReturnValueType();
   EXPECT_EQ(case_expr->GetReturnValueType(), type::TypeId::BOOLEAN);
   EXPECT_EQ(case_expr->GetChildrenSize(), 0);
-<<<<<<< HEAD
-  EXPECT_EQ(*(case_expr->GetWhenClauseCondition(0).Get()), *const_expr);
-  EXPECT_EQ(*(case_expr->GetWhenClauseResult(0).Get()), *const_expr);
-  EXPECT_EQ(case_expr->GetDefaultClause(), const_expr);
-=======
   EXPECT_EQ(*case_expr->GetWhenClauseCondition(0), *star_expr);
   EXPECT_EQ(*case_expr->GetWhenClauseResult(0), *star_expr);
   EXPECT_EQ(*case_expr->GetDefaultClause(), *star_expr);
->>>>>>> cd670a39
   // Private members depth will be initialized as -1 and has_subquery as false.
   EXPECT_EQ(case_expr->GetDepth(), -1);
   EXPECT_FALSE(case_expr->HasSubquery());
@@ -693,671 +523,24 @@
 // NOLINTNEXTLINE
 TEST(ExpressionTests, CaseExpressionJsonTest) {
   // Create expression
-<<<<<<< HEAD
-  auto *cond_expr = new StarExpression();
-  auto *then_expr = new StarExpression();
-  std::vector<CaseExpression::WhenClause *> when_clauses;
-  auto *clause = new CaseExpression::WhenClause(cond_expr, then_expr);
-  when_clauses.push_back(clause);
-  auto *default_expr = new StarExpression();
-  auto *original_expr = new CaseExpression(type::TypeId::BOOLEAN, when_clauses, default_expr);
-=======
   std::vector<CaseExpression::WhenClause> when_clauses;
   when_clauses.emplace_back(
       CaseExpression::WhenClause{std::make_unique<StarExpression>(), std::make_unique<StarExpression>()});
   auto case_expr = std::make_unique<CaseExpression>(type::TypeId::BOOLEAN, std::move(when_clauses),
                                                     std::make_unique<StarExpression>());
->>>>>>> cd670a39
-
-  auto copy = original_expr->Copy();
-  EXPECT_EQ(*original_expr, *copy);
-
-  // Serialize expression
-  auto json = original_expr->ToJson();
+
+  auto copy = case_expr->Copy();
+  EXPECT_EQ(*case_expr, *copy);
+
+  // Serialize expression
+  auto json = case_expr->ToJson();
   EXPECT_FALSE(json.is_null());
 
   const auto from_json_expr = new CaseExpression();
   from_json_expr->FromJson(json);
-  EXPECT_TRUE(*original_expr == *from_json_expr);
+  EXPECT_TRUE(*case_expr == *from_json_expr);
 
   delete from_json_expr;
-  delete copy;
-
-  // Deserialize expression
-<<<<<<< HEAD
-  auto deserialized_expression = DeserializeExpression(json);
-  EXPECT_EQ(*original_expr, *deserialized_expression);
-  auto *deserialized_case_expr = static_cast<CaseExpression *>(deserialized_expression);
-  EXPECT_EQ(original_expr->GetReturnValueType(), deserialized_case_expr->GetReturnValueType());
-  EXPECT_TRUE(deserialized_case_expr->GetDefaultClause() != nullptr);
-  EXPECT_EQ(default_expr->GetExpressionType(), deserialized_case_expr->GetDefaultClause()->GetExpressionType());
-
-  delete original_expr;
-  delete deserialized_expression;
-=======
-  auto deserialized = DeserializeExpression(json);
-  auto deserialized_case_expr = common::ManagedPointer(deserialized.result_).CastManagedPointerTo<CaseExpression>();
-  EXPECT_EQ(*case_expr, *deserialized_case_expr);
-  EXPECT_EQ(case_expr->GetReturnValueType(), deserialized_case_expr->GetReturnValueType());
-  EXPECT_TRUE(deserialized_case_expr->GetDefaultClause() != nullptr);
-  EXPECT_EQ(std::make_unique<StarExpression>()->GetExpressionType(),
-            deserialized_case_expr->GetDefaultClause()->GetExpressionType());
->>>>>>> cd670a39
-}
-
-// NOLINTNEXTLINE
-TEST(ExpressionTests, FunctionExpressionTest) {
-<<<<<<< HEAD
-  auto func_expr_1 = new FunctionExpression("FullHouse", type::TypeId::VARCHAR, {});
-  auto func_expr_2 = new FunctionExpression("FullHouse", type::TypeId::VARCHAR, {});
-  auto func_expr_3 = new FunctionExpression("Flush", type::TypeId::VARCHAR, {});
-  auto func_expr_4 = new FunctionExpression("FullHouse", type::TypeId::VARBINARY, {});
-
-  std::vector<const AbstractExpression *> children;
-  auto child_expr = new StarExpression();
-  auto child_expr_2 = new ConstantValueExpression(type::TransientValueFactory::GetBoolean(true));
-  children.push_back(std::move(child_expr));
-  children.push_back(std::move(child_expr_2));
-  auto func_expr_5 = new FunctionExpression("FullHouse", type::TypeId::VARCHAR, std::move(children));
-=======
-  auto func_expr_1 = std::make_unique<FunctionExpression>("FullHouse", type::TypeId::VARCHAR,
-                                                          std::vector<std::unique_ptr<AbstractExpression>>());
-  auto func_expr_2 = std::make_unique<FunctionExpression>("FullHouse", type::TypeId::VARCHAR,
-                                                          std::vector<std::unique_ptr<AbstractExpression>>());
-  auto func_expr_3 = std::make_unique<FunctionExpression>("Flush", type::TypeId::VARCHAR,
-                                                          std::vector<std::unique_ptr<AbstractExpression>>());
-  auto func_expr_4 = std::make_unique<FunctionExpression>("FullHouse", type::TypeId::VARBINARY,
-                                                          std::vector<std::unique_ptr<AbstractExpression>>());
-
-  std::vector<std::unique_ptr<AbstractExpression>> children;
-  auto child_expr = std::make_unique<StarExpression>();
-  auto child_expr_2 = std::make_unique<ConstantValueExpression>(type::TransientValueFactory::GetBoolean(true));
-  children.push_back(std::move(child_expr));
-  children.push_back(std::move(child_expr_2));
-  auto func_expr_5 = std::make_unique<FunctionExpression>("FullHouse", type::TypeId::VARCHAR, std::move(children));
->>>>>>> cd670a39
-
-  EXPECT_TRUE(*func_expr_1 == *func_expr_2);
-  EXPECT_FALSE(*func_expr_1 == *func_expr_3);
-  EXPECT_FALSE(*func_expr_1 == *func_expr_4);
-  EXPECT_FALSE(*func_expr_1 == *func_expr_5);
-  EXPECT_EQ(func_expr_1->Hash(), func_expr_2->Hash());
-  EXPECT_NE(func_expr_1->Hash(), func_expr_3->Hash());
-  EXPECT_NE(func_expr_1->Hash(), func_expr_4->Hash());
-  EXPECT_NE(func_expr_1->Hash(), func_expr_5->Hash());
-  func_expr_5->DeriveExpressionName();
-  EXPECT_EQ(func_expr_5->GetExpressionName(), "FullHouse(STAR,BOOLEAN)");
-  func_expr_1->DeriveExpressionName();
-  EXPECT_EQ(func_expr_1->GetExpressionName(), "FullHouse()");
-
-  delete func_expr_1;
-  delete func_expr_2;
-  delete func_expr_3;
-  delete func_expr_4;
-  delete func_expr_5;
-}
-
-// NOLINTNEXTLINE
-TEST(ExpressionTests, FunctionExpressionJsonTest) {
-  // Create expression
-<<<<<<< HEAD
-  std::vector<const parser::AbstractExpression *> children;
-  auto fn_ret_type = type::TypeId::VARCHAR;
-  auto original_expr = new FunctionExpression("Funhouse", fn_ret_type, std::move(children));
-=======
-  std::vector<std::unique_ptr<AbstractExpression>> children;
-  auto fn_ret_type = type::TypeId::VARCHAR;
-  auto original_expr = std::make_unique<FunctionExpression>("Funhouse", fn_ret_type, std::move(children));
->>>>>>> cd670a39
-
-  auto copy = original_expr->Copy();
-  EXPECT_EQ(*original_expr, *copy);
-
-  // Serialize expression
-  auto json = original_expr->ToJson();
-  EXPECT_FALSE(json.is_null());
-
-  // Deserialize expression
-<<<<<<< HEAD
-  auto deserialized_expression = DeserializeExpression(json);
-  EXPECT_EQ(*original_expr, *deserialized_expression);
-  EXPECT_EQ(static_cast<FunctionExpression *>(deserialized_expression)->GetFuncName(), "Funhouse");
-  EXPECT_EQ(static_cast<FunctionExpression *>(deserialized_expression)->GetReturnValueType(), fn_ret_type);
-
-  delete copy;
-  delete original_expr;
-  delete deserialized_expression;
-=======
-  auto deserialized = DeserializeExpression(json);
-  auto deserialized_expr = common::ManagedPointer(deserialized.result_).CastManagedPointerTo<FunctionExpression>();
-  EXPECT_EQ(*original_expr, *deserialized_expr);
-  EXPECT_EQ(deserialized_expr->GetFuncName(), "Funhouse");
-  EXPECT_EQ(deserialized_expr->GetReturnValueType(), fn_ret_type);
->>>>>>> cd670a39
-}
-
-// NOLINTNEXTLINE
-TEST(ExpressionTests, OperatorExpressionTest) {
-  // Most methods in the parent class (AbstractExpression Class) have already been tested
-  // Following testcases will test only methods unique to the specific child class
-
-  auto op_ret_type = type::TypeId::BOOLEAN;
-<<<<<<< HEAD
-  auto op_expr_1 =
-      new OperatorExpression(ExpressionType::OPERATOR_NOT, op_ret_type, std::vector<const AbstractExpression *>());
-=======
-  auto op_expr_1 = new OperatorExpression(ExpressionType::OPERATOR_NOT, op_ret_type,
-                                          std::vector<std::unique_ptr<AbstractExpression>>());
->>>>>>> cd670a39
-  op_expr_1->DeriveReturnValueType();
-  EXPECT_TRUE(op_expr_1->GetReturnValueType() == type::TypeId::BOOLEAN);
-  op_expr_1->DeriveExpressionName();
-  EXPECT_EQ(op_expr_1->GetExpressionName(), "OPERATOR_NOT");
-
-<<<<<<< HEAD
-  auto child1 = new ConstantValueExpression(type::TransientValueFactory::GetDecimal(1));
-  auto child2 = new ConstantValueExpression(type::TransientValueFactory::GetBigInt(32768));
-  auto children = std::vector<const AbstractExpression *>{child1, child2};
-  auto children_cp = std::vector<const AbstractExpression *>{child1->Copy(), child2->Copy()};
-=======
-  std::vector<std::unique_ptr<AbstractExpression>> children;
-  children.emplace_back(std::make_unique<ConstantValueExpression>(type::TransientValueFactory::GetDecimal(1)));
-  children.emplace_back(std::make_unique<ConstantValueExpression>(type::TransientValueFactory::GetBigInt(32768)));
-  std::vector<std::unique_ptr<AbstractExpression>> children_cp;
-  children_cp.emplace_back(std::make_unique<ConstantValueExpression>(type::TransientValueFactory::GetDecimal(1)));
-  children_cp.emplace_back(std::make_unique<ConstantValueExpression>(type::TransientValueFactory::GetBigInt(32768)));
-
->>>>>>> cd670a39
-  auto op_expr_2 = new OperatorExpression(ExpressionType::OPERATOR_PLUS, type::TypeId::INVALID, std::move(children));
-  op_expr_2->DeriveReturnValueType();
-  EXPECT_TRUE(op_expr_2->GetReturnValueType() == type::TransientValueFactory::GetDecimal(1).Type());
-  op_expr_2->DeriveExpressionName();
-  EXPECT_EQ(op_expr_2->GetExpressionName(), "+ DECIMAL + BIGINT");
-
-<<<<<<< HEAD
-  auto child3 = new ConstantValueExpression(type::TransientValueFactory::GetDate(type::date_t(1)));
-  children_cp.push_back(child3);
-=======
-  auto child3 = std::make_unique<ConstantValueExpression>(type::TransientValueFactory::GetDate(type::date_t(1)));
-  children_cp.push_back(std::move(child3));
->>>>>>> cd670a39
-  auto op_expr_3 =
-      new OperatorExpression(ExpressionType::OPERATOR_CONCAT, type::TypeId::INVALID, std::move(children_cp));
-
-  op_expr_3->DeriveExpressionName();
-  EXPECT_EQ(op_expr_3->GetExpressionName(), "OPERATOR_CONCAT DECIMAL OPERATOR_CONCAT BIGINT OPERATOR_CONCAT DATE");
-  // Make sure that we catch when the deduced expression type suggests that invalid operand types
-  // NOTE: We only do this for debug builds
-#ifndef NDEBUG
-  EXPECT_DEATH(op_expr_3->DeriveReturnValueType(), "Invalid operand type in Operator Expression.");
-#endif
-
-  delete op_expr_1;
-  delete op_expr_2;
-  delete op_expr_3;
-}
-
-// NOLINTNEXTLINE
-TEST(ExpressionTests, OperatorExpressionJsonTest) {
-  auto operators = {
-      ExpressionType::OPERATOR_UNARY_MINUS, ExpressionType::OPERATOR_PLUS,   ExpressionType::OPERATOR_MINUS,
-      ExpressionType::OPERATOR_MULTIPLY,    ExpressionType::OPERATOR_DIVIDE, ExpressionType::OPERATOR_CONCAT,
-      ExpressionType::OPERATOR_MOD,         ExpressionType::OPERATOR_NOT,    ExpressionType::OPERATOR_IS_NULL,
-      ExpressionType::OPERATOR_IS_NOT_NULL, ExpressionType::OPERATOR_EXISTS};
-
-  for (const auto &op : operators) {
-    // Create expression
-<<<<<<< HEAD
-    std::vector<const parser::AbstractExpression *> children;
-    auto op_ret_type = type::TypeId::BOOLEAN;
-    auto original_expr = new OperatorExpression(op, op_ret_type, std::move(children));
-=======
-    std::vector<std::unique_ptr<AbstractExpression>> children;
-    auto op_ret_type = type::TypeId::BOOLEAN;
-    auto original_expr = std::make_unique<OperatorExpression>(op, op_ret_type, std::move(children));
->>>>>>> cd670a39
-
-    auto copy = original_expr->Copy();
-    EXPECT_EQ(*original_expr, *copy);
-
-    // Serialize expression
-    auto json = original_expr->ToJson();
-    EXPECT_FALSE(json.is_null());
-
-    // Deserialize expression
-<<<<<<< HEAD
-    auto deserialized_expression = DeserializeExpression(json);
-    EXPECT_EQ(*original_expr, *deserialized_expression);
-    EXPECT_EQ(static_cast<OperatorExpression *>(deserialized_expression)->GetExpressionType(), op);
-    EXPECT_EQ(static_cast<OperatorExpression *>(deserialized_expression)->GetReturnValueType(), op_ret_type);
-
-    delete original_expr;
-    delete copy;
-    delete deserialized_expression;
-=======
-    auto deserialized = DeserializeExpression(json);
-    auto deserialized_expr = common::ManagedPointer(deserialized.result_).CastManagedPointerTo<OperatorExpression>();
-    EXPECT_EQ(*original_expr, *deserialized_expr);
-    EXPECT_EQ(deserialized_expr->GetExpressionType(), op);
-    EXPECT_EQ(deserialized_expr->GetReturnValueType(), op_ret_type);
->>>>>>> cd670a39
-  }
-}
-
-// NOLINTNEXTLINE
-TEST(ExpressionTests, TypeCastExpressionJsonTest) {
-  // No generic TypeCastExpression test
-  // Create expression
-<<<<<<< HEAD
-  std::vector<const AbstractExpression *> children;
-  auto child_expr = new StarExpression();
-=======
-  std::vector<std::unique_ptr<AbstractExpression>> children;
-  auto child_expr = std::make_unique<StarExpression>();
->>>>>>> cd670a39
-  children.push_back(std::move(child_expr));
-  auto original_expr = new TypeCastExpression(type::TypeId::SMALLINT, std::move(children));
-  EXPECT_EQ(original_expr->GetExpressionType(), ExpressionType::OPERATOR_CAST);
-  original_expr->DeriveExpressionName();
-  EXPECT_EQ(original_expr->GetExpressionName(), "OPERATOR_CAST STAR");
-  auto copy = original_expr->Copy();
-  EXPECT_EQ(*original_expr, *copy);
-
-  // Serialize expression
-  auto json = original_expr->ToJson();
-  EXPECT_FALSE(json.is_null());
-
-  // Deserialize expression
-<<<<<<< HEAD
-  auto deserialized_expression = DeserializeExpression(json);
-  EXPECT_EQ(*original_expr, *deserialized_expression);
-
-  EXPECT_EQ(static_cast<TypeCastExpression *>(deserialized_expression)->GetExpressionType(),
-            ExpressionType::OPERATOR_CAST);
-  EXPECT_EQ(original_expr->GetReturnValueType(),
-            static_cast<TypeCastExpression *>(deserialized_expression)->GetReturnValueType());
-  delete copy;
-=======
-  auto deserialized = DeserializeExpression(json);
-  auto deserialized_expr = common::ManagedPointer(deserialized.result_).CastManagedPointerTo<TypeCastExpression>();
-  EXPECT_EQ(*original_expr, *deserialized_expr);
-  EXPECT_EQ(deserialized_expr->GetExpressionType(), ExpressionType::OPERATOR_CAST);
-  EXPECT_EQ(original_expr->GetReturnValueType(), deserialized_expr->GetReturnValueType());
->>>>>>> cd670a39
-  delete original_expr;
-  delete deserialized_expression;
-}
-
-// NOLINTNEXTLINE
-TEST(ExpressionTests, ParameterValueExpressionTest) {
-  // Create expression
-  auto param_expr_1 = new ParameterValueExpression(42);
-  auto param_expr_2 = new ParameterValueExpression(42);
-  auto param_expr_3 = new ParameterValueExpression(0);
-
-  EXPECT_TRUE(*param_expr_1 == *param_expr_2);
-  EXPECT_FALSE(*param_expr_1 == *param_expr_3);
-  EXPECT_EQ(param_expr_1->Hash(), param_expr_2->Hash());
-  EXPECT_NE(param_expr_1->Hash(), param_expr_3->Hash());
-  EXPECT_EQ(param_expr_1->GetExpressionType(), ExpressionType::VALUE_PARAMETER);
-  EXPECT_EQ(param_expr_1->GetReturnValueType(), type::TypeId::INTEGER);
-  EXPECT_EQ(param_expr_1->GetChildrenSize(), 0);
-  EXPECT_EQ(param_expr_1->GetValueIdx(), 42);
-  param_expr_1->DeriveExpressionName();
-  EXPECT_EQ(param_expr_1->GetExpressionName(), "VALUE_PARAMETER");
-
-  delete param_expr_1;
-  delete param_expr_2;
-  delete param_expr_3;
-}
-
-// NOLINTNEXTLINE
-TEST(ExpressionTests, ParameterValueExpressionJsonTest) {
-  // Create expression
-<<<<<<< HEAD
-  auto *original_expr = new ParameterValueExpression(42 /* value_idx */);
-  auto copy = original_expr->Copy();
-  EXPECT_EQ(*original_expr, *copy);
-=======
-  std::unique_ptr<ParameterValueExpression> original_expr =
-      std::make_unique<ParameterValueExpression>(42 /* value_idx */);
-
-  EXPECT_EQ(*original_expr, *(original_expr->Copy()));
->>>>>>> cd670a39
-
-  // Serialize expression
-  auto json = original_expr->ToJson();
-  EXPECT_FALSE(json.is_null());
-
-  // Deserialize expression
-<<<<<<< HEAD
-  auto deserialized_expression = DeserializeExpression(json);
-  EXPECT_EQ(*original_expr, *deserialized_expression);
-  EXPECT_EQ(original_expr->GetValueIdx(),
-            static_cast<ParameterValueExpression *>(deserialized_expression)->GetValueIdx());
-
-  delete copy;
-  delete original_expr;
-  delete deserialized_expression;
-=======
-  auto deserialized = DeserializeExpression(json);
-  auto deserialized_expr =
-      common::ManagedPointer(deserialized.result_).CastManagedPointerTo<ParameterValueExpression>();
-  EXPECT_EQ(*original_expr, *deserialized_expr);
-  EXPECT_EQ(original_expr->GetValueIdx(), deserialized_expr->GetValueIdx());
->>>>>>> cd670a39
-}
-
-// NOLINTNEXTLINE
-TEST(ExpressionTests, ColumnValueExpressionTest) {
-  auto tve1 = new ColumnValueExpression("", "table_name", "column_name", "alias");
-  auto tve2 = new ColumnValueExpression("", "table_name", "column_name", "alias");
-  auto tve3 = new ColumnValueExpression("", "table_name2", "column_name", "alias");
-  auto tve4 = new ColumnValueExpression("", "table_name", "column_name2", "alias");
-  auto tve5 = new ColumnValueExpression("", "table_name", "column_name", "alias2");
-  auto tve6 = new ColumnValueExpression("table_name", "column_name");
-  auto tve7 = new ColumnValueExpression(catalog::db_oid_t(1), catalog::table_oid_t(2), catalog::col_oid_t(3));
-  auto tve8 = new ColumnValueExpression(catalog::db_oid_t(1), catalog::table_oid_t(2), catalog::col_oid_t(3));
-  auto tve9 = new ColumnValueExpression(catalog::db_oid_t(1), catalog::table_oid_t(4), catalog::col_oid_t(3));
-  auto tve10 = new ColumnValueExpression(catalog::db_oid_t(1), catalog::table_oid_t(2), catalog::col_oid_t(4));
-  auto tve14 = new ColumnValueExpression(catalog::db_oid_t(4), catalog::table_oid_t(2), catalog::col_oid_t(3));
-  auto tve11 = new ColumnValueExpression("namespace_name", "table_name", "column_name");
-  auto tve12 = new ColumnValueExpression("namespace_name", "table_name", "column_name");
-  auto tve13 = new ColumnValueExpression("namespace_name2", "table_name", "column_name");
-
-  EXPECT_TRUE(*tve1 == *tve2);
-  EXPECT_FALSE(*tve1 == *tve3);
-  EXPECT_FALSE(*tve1 == *tve4);
-  EXPECT_FALSE(*tve1 == *tve5);
-  EXPECT_FALSE(*tve1 == *tve6);
-  EXPECT_TRUE(*tve7 == *tve8);
-  EXPECT_FALSE(*tve7 == *tve9);
-  EXPECT_FALSE(*tve7 == *tve10);
-  EXPECT_FALSE(*tve7 == *tve1);
-  EXPECT_FALSE(*tve7 == *tve14);
-  EXPECT_TRUE(*tve11 == *tve12);
-  EXPECT_FALSE(*tve11 == *tve13);
-  EXPECT_FALSE(*tve11 == *tve6);
-
-  EXPECT_EQ(tve1->Hash(), tve2->Hash());
-  EXPECT_NE(tve1->Hash(), tve3->Hash());
-  EXPECT_NE(tve1->Hash(), tve4->Hash());
-  EXPECT_NE(tve1->Hash(), tve5->Hash());
-  EXPECT_NE(tve1->Hash(), tve6->Hash());
-  EXPECT_EQ(tve7->Hash(), tve8->Hash());
-  EXPECT_NE(tve7->Hash(), tve9->Hash());
-  EXPECT_NE(tve7->Hash(), tve10->Hash());
-  EXPECT_NE(tve7->Hash(), tve1->Hash());
-  EXPECT_NE(tve7->Hash(), tve14->Hash());
-  EXPECT_EQ(tve11->Hash(), tve12->Hash());
-  EXPECT_NE(tve11->Hash(), tve13->Hash());
-  EXPECT_NE(tve11->Hash(), tve6->Hash());
-
-  EXPECT_EQ(tve1->GetExpressionType(), ExpressionType::COLUMN_VALUE);
-  EXPECT_EQ(tve1->GetReturnValueType(), type::TypeId::INVALID);
-  EXPECT_EQ(tve1->GetAlias(), "alias");
-  EXPECT_EQ(tve1->GetNamespaceName(), "");
-  EXPECT_EQ(tve1->GetTableName(), "table_name");
-  EXPECT_EQ(tve1->GetColumnName(), "column_name");
-  // Uninitialized OIDs set to 0; TODO(Ling): change to INVALID_*_OID after catalog completion
-  EXPECT_EQ(tve1->GetTableOid(), catalog::table_oid_t(0));
-  EXPECT_EQ(tve1->GetDatabaseOid(), catalog::db_oid_t(0));
-  EXPECT_EQ(tve1->GetColumnOid(), catalog::col_oid_t(0));
-  EXPECT_EQ(tve1->GetNamespaceName(), "");
-
-  EXPECT_EQ(tve11->GetNamespaceName(), "namespace_name");
-
-  EXPECT_EQ(tve11->GetAlias(), "");
-  EXPECT_EQ(tve7->GetTableName(), "");
-  EXPECT_EQ(tve7->GetColumnName(), "");
-  EXPECT_EQ(tve7->GetColumnOid(), catalog::col_oid_t(3));
-  EXPECT_EQ(tve7->GetTableOid(), catalog::table_oid_t(2));
-  EXPECT_EQ(tve7->GetDatabaseOid(), catalog::db_oid_t(1));
-
-  tve1->DeriveExpressionName();
-  EXPECT_EQ(tve1->GetExpressionName(), "alias");
-  tve6->DeriveExpressionName();
-  EXPECT_EQ(tve6->GetExpressionName(), "column_name");
-  tve7->DeriveExpressionName();
-  EXPECT_EQ(tve7->GetExpressionName(), "");
-
-  delete tve1;
-  delete tve2;
-  delete tve3;
-  delete tve4;
-  delete tve5;
-  delete tve6;
-  delete tve7;
-  delete tve8;
-  delete tve9;
-  delete tve10;
-  delete tve11;
-  delete tve12;
-  delete tve13;
-  delete tve14;
-}
-
-// NOLINTNEXTLINE
-TEST(ExpressionTests, ColumnValueExpressionJsonTest) {
-  // Create expression
-<<<<<<< HEAD
-  auto *original_expr = new ColumnValueExpression("", "table_name", "column_name", "alias");
-  auto copy = original_expr->Copy();
-  EXPECT_EQ(*original_expr, *copy);
-=======
-  std::unique_ptr<ColumnValueExpression> original_expr =
-      std::make_unique<ColumnValueExpression>("", "table_name", "column_name", "alias");
-
-  EXPECT_EQ(*original_expr, *(original_expr->Copy()));
->>>>>>> cd670a39
-
-  // Serialize expression
-  auto json = original_expr->ToJson();
-  EXPECT_FALSE(json.is_null());
-
-  // Deserialize expression
-<<<<<<< HEAD
-  auto deserialized_expression = DeserializeExpression(json);
-  EXPECT_EQ(*original_expr, *deserialized_expression);
-
-  auto *expr = static_cast<ColumnValueExpression *>(deserialized_expression);
-  EXPECT_EQ(original_expr->GetNamespaceName(), expr->GetNamespaceName());
-  EXPECT_EQ(original_expr->GetColumnName(), expr->GetColumnName());
-  EXPECT_EQ(original_expr->GetTableName(), expr->GetTableName());
-  EXPECT_EQ(original_expr->GetAlias(), expr->GetAlias());
-
-  // Create expression
-  ColumnValueExpression *original_expr_2 = new ColumnValueExpression("table_name", "column_name");
-=======
-  auto deserialized = DeserializeExpression(json);
-  auto deserialized_expr = common::ManagedPointer(deserialized.result_).CastManagedPointerTo<ColumnValueExpression>();
-  EXPECT_EQ(*original_expr, *deserialized_expr);
-  EXPECT_EQ(original_expr->GetNamespaceName(), deserialized_expr->GetNamespaceName());
-  EXPECT_EQ(original_expr->GetColumnName(), deserialized_expr->GetColumnName());
-  EXPECT_EQ(original_expr->GetTableName(), deserialized_expr->GetTableName());
-  EXPECT_EQ(original_expr->GetAlias(), deserialized_expr->GetAlias());
-
-  // Create expression
-  std::unique_ptr<ColumnValueExpression> original_expr_2 =
-      std::make_unique<ColumnValueExpression>("table_name", "column_name");
->>>>>>> cd670a39
-
-  // Serialize expression
-  auto json_2 = original_expr_2->ToJson();
-  EXPECT_FALSE(json_2.is_null());
-
-  // Deserialize expression
-<<<<<<< HEAD
-  auto deserialized_expression_2 = DeserializeExpression(json_2);
-  EXPECT_EQ(*original_expr_2, *deserialized_expression_2);
-  auto *expr_2 = static_cast<ColumnValueExpression *>(deserialized_expression_2);
-  EXPECT_EQ(original_expr_2->GetNamespaceName(), expr_2->GetNamespaceName());
-  EXPECT_EQ(original_expr_2->GetAlias(), expr_2->GetAlias());
-  EXPECT_EQ(original_expr_2->GetColumnName(), expr_2->GetColumnName());
-  EXPECT_EQ(original_expr_2->GetTableName(), expr_2->GetTableName());
-
-  // Create expression
-  ColumnValueExpression *original_expr_3 = new ColumnValueExpression("namespace_name", "table_name", "column_name");
-=======
-  auto deserialized_2 = DeserializeExpression(json_2);
-  auto deserialized_expr_2 =
-      common::ManagedPointer(deserialized_2.result_).CastManagedPointerTo<ColumnValueExpression>();
-  EXPECT_EQ(*original_expr_2, *deserialized_expr_2);
-  EXPECT_EQ(original_expr_2->GetNamespaceName(), deserialized_expr_2->GetNamespaceName());
-  EXPECT_EQ(original_expr_2->GetAlias(), deserialized_expr_2->GetAlias());
-  EXPECT_EQ(original_expr_2->GetColumnName(), deserialized_expr_2->GetColumnName());
-  EXPECT_EQ(original_expr_2->GetTableName(), deserialized_expr_2->GetTableName());
-
-  // Create expression
-  std::unique_ptr<ColumnValueExpression> original_expr_3 =
-      std::make_unique<ColumnValueExpression>("namespace_name", "table_name", "column_name");
->>>>>>> cd670a39
-
-  // Serialize expression
-  auto json_3 = original_expr_3->ToJson();
-  EXPECT_FALSE(json_3.is_null());
-
-  // Deserialize expression
-<<<<<<< HEAD
-  auto deserialized_expression_3 = DeserializeExpression(json_3);
-  EXPECT_EQ(*original_expr_3, *deserialized_expression_3);
-  auto *expr_3 = static_cast<ColumnValueExpression *>(deserialized_expression_3);
-  EXPECT_EQ(original_expr_3->GetNamespaceName(), expr_3->GetNamespaceName());
-  EXPECT_EQ(original_expr_3->GetAlias(), expr_3->GetAlias());
-  EXPECT_EQ(original_expr_3->GetColumnName(), expr_3->GetColumnName());
-  EXPECT_EQ(original_expr_3->GetTableName(), expr_3->GetTableName());
-  EXPECT_EQ(original_expr_3->GetColumnOid(), expr_3->GetColumnOid());
-  EXPECT_EQ(original_expr_3->GetTableOid(), expr_3->GetTableOid());
-
-  delete original_expr;
-  delete original_expr_2;
-  delete original_expr_3;
-  delete copy;
-  delete deserialized_expression;
-  delete deserialized_expression_2;
-  delete deserialized_expression_3;
-=======
-  auto deserialized_3 = DeserializeExpression(json_3);
-  auto deserialized_expr_3 =
-      common::ManagedPointer(deserialized_3.result_).CastManagedPointerTo<ColumnValueExpression>();
-  EXPECT_EQ(*original_expr_3, *deserialized_expr_3);
-  EXPECT_EQ(original_expr_3->GetNamespaceName(), deserialized_expr_3->GetNamespaceName());
-  EXPECT_EQ(original_expr_3->GetAlias(), deserialized_expr_3->GetAlias());
-  EXPECT_EQ(original_expr_3->GetColumnName(), deserialized_expr_3->GetColumnName());
-  EXPECT_EQ(original_expr_3->GetTableName(), deserialized_expr_3->GetTableName());
-  EXPECT_EQ(original_expr_3->GetColumnOid(), deserialized_expr_3->GetColumnOid());
-  EXPECT_EQ(original_expr_3->GetTableOid(), deserialized_expr_3->GetTableOid());
->>>>>>> cd670a39
-}
-
-// NOLINTNEXTLINE
-TEST(ExpressionTests, DerivedValueExpressionTest) {
-  auto tve1 = new DerivedValueExpression(type::TypeId::BOOLEAN, 1, 3);
-  auto tve2 = new DerivedValueExpression(type::TypeId::BOOLEAN, 1, 3);
-  auto tve3 = new DerivedValueExpression(type::TypeId::SMALLINT, 1, 3);
-  auto tve4 = new DerivedValueExpression(type::TypeId::BOOLEAN, 2, 3);
-  auto tve5 = new DerivedValueExpression(type::TypeId::BOOLEAN, 1, 4);
-
-  EXPECT_TRUE(*tve1 == *tve2);
-  EXPECT_FALSE(*tve1 == *tve3);
-  EXPECT_FALSE(*tve1 == *tve4);
-  EXPECT_FALSE(*tve1 == *tve5);
-
-  EXPECT_EQ(tve1->Hash(), tve2->Hash());
-  EXPECT_NE(tve1->Hash(), tve3->Hash());
-  EXPECT_NE(tve1->Hash(), tve4->Hash());
-  EXPECT_NE(tve1->Hash(), tve5->Hash());
-
-  EXPECT_EQ(tve1->GetExpressionType(), ExpressionType::VALUE_TUPLE);
-  EXPECT_EQ(tve1->GetReturnValueType(), type::TypeId::BOOLEAN);
-  EXPECT_EQ(tve1->GetTupleIdx(), 1);
-  EXPECT_EQ(tve1->GetValueIdx(), 3);
-
-  tve1->DeriveExpressionName();
-  EXPECT_EQ(tve1->GetExpressionName(), "VALUE_TUPLE");
-
-  delete tve1;
-  delete tve2;
-  delete tve3;
-  delete tve4;
-  delete tve5;
-}
-
-// NOLINTNEXTLINE
-TEST(ExpressionTests, DerivedValueExpressionJsonTest) {
-  // Create expression
-<<<<<<< HEAD
-  DerivedValueExpression *original_expr = new DerivedValueExpression(type::TypeId::BOOLEAN, 3, 3);
-  auto copy = original_expr->Copy();
-  EXPECT_EQ(*original_expr, *copy);
-=======
-  std::unique_ptr<DerivedValueExpression> original_expr =
-      std::make_unique<DerivedValueExpression>(type::TypeId::BOOLEAN, 3, 3);
-
-  EXPECT_EQ(*original_expr, *(original_expr->Copy()));
->>>>>>> cd670a39
-
-  // Serialize expression
-  auto json = original_expr->ToJson();
-  EXPECT_FALSE(json.is_null());
-
-  // Deserialize expression
-<<<<<<< HEAD
-  auto deserialized_expression = DeserializeExpression(json);
-  EXPECT_EQ(*original_expr, *deserialized_expression);
-  auto *expr = static_cast<DerivedValueExpression *>(deserialized_expression);
-  EXPECT_EQ(original_expr->GetTupleIdx(), expr->GetTupleIdx());
-  EXPECT_EQ(original_expr->GetValueIdx(), expr->GetValueIdx());
-  EXPECT_EQ(original_expr->GetReturnValueType(), expr->GetReturnValueType());
-
-  delete copy;
-  delete original_expr;
-  delete deserialized_expression;
-=======
-  auto deserialized = DeserializeExpression(json);
-  auto deserialized_expr = common::ManagedPointer(deserialized.result_).CastManagedPointerTo<DerivedValueExpression>();
-  EXPECT_EQ(*original_expr, *deserialized_expr);
-  EXPECT_EQ(original_expr->GetTupleIdx(), deserialized_expr->GetTupleIdx());
-  EXPECT_EQ(original_expr->GetValueIdx(), deserialized_expr->GetValueIdx());
-  EXPECT_EQ(original_expr->GetReturnValueType(), deserialized_expr->GetReturnValueType());
->>>>>>> cd670a39
-}
-
-// NOLINTNEXTLINE
-TEST(ExpressionTests, ComparisonExpressionJsonTest) {
-  // No Generic ComparisonExpression Test needed as it is simple.
-<<<<<<< HEAD
-  std::vector<const AbstractExpression *> children;
-  children.emplace_back(new ConstantValueExpression(type::TransientValueFactory::GetInteger(1)));
-  children.emplace_back(new ConstantValueExpression(type::TransientValueFactory::GetInteger(2)));
-=======
-  std::vector<std::unique_ptr<AbstractExpression>> children;
-  children.emplace_back(std::make_unique<ConstantValueExpression>(type::TransientValueFactory::GetInteger(1)));
-  children.emplace_back(std::make_unique<ConstantValueExpression>(type::TransientValueFactory::GetInteger(2)));
->>>>>>> cd670a39
-
-  // Create expression
-  auto original_expr = new ComparisonExpression(ExpressionType::COMPARE_EQUAL, std::move(children));
-  EXPECT_EQ(original_expr->GetExpressionType(), ExpressionType::COMPARE_EQUAL);
-  EXPECT_EQ(original_expr->GetReturnValueType(), type::TypeId::BOOLEAN);
-  original_expr->DeriveExpressionName();
-  EXPECT_EQ(original_expr->GetExpressionName(), "= INTEGER = INTEGER");
-
-  auto copy = original_expr->Copy();
-  EXPECT_EQ(*original_expr, *copy);
-
-  // Serialize expression
-  auto json = original_expr->ToJson();
-  EXPECT_FALSE(json.is_null());
-
-  // Deserialize expression
-  auto deserialized = DeserializeExpression(json);
-  auto deserialized_expr = common::ManagedPointer(deserialized.result_);
-  EXPECT_EQ(*original_expr, *deserialized_expr);
-
-  delete copy;
-  delete original_expr;
-  delete deserialized_expression;
 }
 
 // NOLINTNEXTLINE
@@ -1382,9 +565,7 @@
   auto deserialized_expr = common::ManagedPointer(deserialized.result_);
   EXPECT_EQ(*original_expr, *deserialized_expr);
 
-  delete copy;
   delete original_expr;
-  delete deserialized_expression;
 }
 
 // NOLINTNEXTLINE
@@ -1408,9 +589,7 @@
   auto deserialized_expr = common::ManagedPointer(deserialized.result_);
   EXPECT_EQ(*original_expr, *deserialized_expr);
 
-  delete copy;
   delete original_expr;
-  delete deserialized_expression;
 }
 
 // NOLINTNEXTLINE
@@ -1494,41 +673,16 @@
   EXPECT_EQ(result.GetStatements().size(), 1);
   EXPECT_EQ(result.GetStatement(0)->GetType(), StatementType::SELECT);
 
-<<<<<<< HEAD
-  auto select = std::shared_ptr<SelectStatement>(reinterpret_cast<SelectStatement *>(stmts[0].release()));
-  auto original_expr = new SubqueryExpression(select);
-  auto copy = original_expr->Copy();
-  EXPECT_EQ(*original_expr, *copy);
-=======
   auto select = std::unique_ptr<SelectStatement>(
       reinterpret_cast<SelectStatement *>(result.TakeStatementsOwnership()[0].release()));
   auto original_expr = std::make_unique<SubqueryExpression>(std::move(select));
   EXPECT_EQ(*original_expr, *(original_expr->Copy()));
->>>>>>> cd670a39
 
   // Serialize expression
   auto json = original_expr->ToJson();
   EXPECT_FALSE(json.is_null());
 
   // Deserialize expression
-<<<<<<< HEAD
-  auto deserialized_expression = DeserializeExpression(json);
-  EXPECT_EQ(*original_expr, *deserialized_expression);
-  auto *deserialized_subquery_expr = static_cast<SubqueryExpression *>(deserialized_expression);
-  EXPECT_TRUE(deserialized_subquery_expr->GetSubselect() != nullptr);
-  EXPECT_TRUE(deserialized_subquery_expr->GetSubselect()->GetSelectTable() != nullptr);
-  EXPECT_EQ(original_expr->GetSubselect()->GetSelectTable()->GetTableName(),
-            deserialized_subquery_expr->GetSubselect()->GetSelectTable()->GetTableName());
-  EXPECT_EQ(original_expr->GetSubselect()->GetSelectColumnsSize(),
-            deserialized_subquery_expr->GetSubselect()->GetSelectColumnsSize());
-  EXPECT_EQ(1, deserialized_subquery_expr->GetSubselect()->GetSelectColumnsSize());
-  EXPECT_EQ(original_expr->GetSubselect()->GetSelectColumn(0)->GetExpressionType(),
-            deserialized_subquery_expr->GetSubselect()->GetSelectColumn(0)->GetExpressionType());
-
-  delete copy;
-  delete original_expr;
-  delete deserialized_expression;
-=======
   auto deserialized = DeserializeExpression(json);
   auto deserialized_expr = common::ManagedPointer(deserialized.result_).CastManagedPointerTo<SubqueryExpression>();
   EXPECT_EQ(*original_expr, *deserialized_expr);
@@ -1541,7 +695,6 @@
   EXPECT_EQ(1, deserialized_expr->GetSubselect()->GetSelectColumns().size());
   EXPECT_EQ(original_expr->GetSubselect()->GetSelectColumns()[0]->GetExpressionType(),
             deserialized_expr->GetSubselect()->GetSelectColumns()[0]->GetExpressionType());
->>>>>>> cd670a39
 }
 
 // NOLINTNEXTLINE
@@ -1553,29 +706,18 @@
   EXPECT_EQ(result.GetStatements().size(), 1);
   EXPECT_EQ(result.GetStatements()[0]->GetType(), StatementType::SELECT);
 
-<<<<<<< HEAD
-  auto select = std::shared_ptr<SelectStatement>(reinterpret_cast<SelectStatement *>(stmts[0].release()));
-  auto *original_expr = new SubqueryExpression(select);
-=======
   auto select = std::unique_ptr<SelectStatement>(
       reinterpret_cast<SelectStatement *>(result.TakeStatementsOwnership()[0].release()));
   auto original_expr = std::make_unique<SubqueryExpression>(std::move(select));
->>>>>>> cd670a39
 
   // Serialize expression
   auto json = original_expr->ToJson();
   EXPECT_FALSE(json.is_null());
 
   // Deserialize expression
-<<<<<<< HEAD
-  auto deserialized_expression = DeserializeExpression(json);
-  EXPECT_EQ(*original_expr, *deserialized_expression);
-  auto *deserialized_subquery_expr = static_cast<SubqueryExpression *>(deserialized_expression);
-=======
   auto deserialized = DeserializeExpression(json);
   auto deserialized_expr = common::ManagedPointer(deserialized.result_).CastManagedPointerTo<SubqueryExpression>();
   EXPECT_EQ(*original_expr, *deserialized_expr);
->>>>>>> cd670a39
 
   // Check Limit
   auto subselect = deserialized_expr->GetSubselect();
@@ -1596,8 +738,8 @@
   EXPECT_FALSE(subselect->IsSelectDistinct());
 
   // Check SELECT *
-  EXPECT_EQ(original_expr->GetSubselect()->GetSelectColumnsSize(), subselect->GetSelectColumnsSize());
-  EXPECT_EQ(1, subselect->GetSelectColumnsSize());
+  EXPECT_EQ(original_expr->GetSubselect()->GetSelectColumns().size(), subselect->GetSelectColumns().size());
+  EXPECT_EQ(1, subselect->GetSelectColumns().size());
 
   // Check join
   EXPECT_TRUE(subselect->GetSelectTable() != nullptr);
@@ -1610,9 +752,6 @@
             subselect->GetSelectTable()->GetJoin()->GetRightTable()->GetTableName());
   EXPECT_EQ(*original_expr->GetSubselect()->GetSelectTable()->GetJoin()->GetJoinCondition(),
             *subselect->GetSelectTable()->GetJoin()->GetJoinCondition());
-
-  delete original_expr;
-  delete deserialized_expression;
 }
 
 }  // namespace terrier::parser::expression